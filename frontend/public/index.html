<!DOCTYPE html>
<html lang="en">
  <head>
    <meta charset="utf-8" />
    <link rel="icon" href="%PUBLIC_URL%/favicon.ico" />
    <meta name="viewport" content="width=device-width, initial-scale=1" />
    <meta name="theme-color" content="#34D399" />
    <meta name="robots" content="noindex, nofollow" />
    <meta http-equiv="Cache-Control" content="no-cache, no-store, must-revalidate" />
    <meta http-equiv="Pragma" content="no-cache" />
    <meta http-equiv="Expires" content="0" />
    <meta
      name="description"
<<<<<<< HEAD
      content="Shopify MCP Server - Multi-channel e-commerce management platform"
=======
      content="Conea - 次世代ECビジネス統合管理プラットフォーム。AIを活用した高度な分析機能で売上を最大化し、複数のプラットフォームを一元管理。無料トライアル実施中！"
>>>>>>> 4c6eff27
    />
    <meta name="keywords" content="EC管理,Shopify,楽天,Amazon,AI分析,売上最適化,在庫管理,統合管理,ビジネス分析" />
    <meta name="author" content="Conea" />
    
    <!-- Open Graph / Facebook -->
    <meta property="og:type" content="website" />
    <meta property="og:url" content="https://staging-conea-ai.web.app/" />
    <meta property="og:title" content="Conea - 次世代ECビジネス統合管理プラットフォーム" />
    <meta property="og:description" content="AIを活用した高度な分析機能で、あなたのECビジネスを次のレベルへ。複数のプラットフォームを一元管理し、売上を最大化します。" />
    <meta property="og:image" content="%PUBLIC_URL%/logo512.png" />

    <!-- Twitter -->
    <meta property="twitter:card" content="summary_large_image" />
    <meta property="twitter:url" content="https://staging-conea-ai.web.app/" />
    <meta property="twitter:title" content="Conea - 次世代ECビジネス統合管理プラットフォーム" />
    <meta property="twitter:description" content="AIを活用した高度な分析機能で、あなたのECビジネスを次のレベルへ。複数のプラットフォームを一元管理し、売上を最大化します。" />
    <meta property="twitter:image" content="%PUBLIC_URL%/logo512.png" />
    
    <link rel="apple-touch-icon" href="%PUBLIC_URL%/logo192.png" />
    <link rel="manifest" href="%PUBLIC_URL%/manifest.json" />
<<<<<<< HEAD
    <!--
      Notice the use of %PUBLIC_URL% in the tags above.
      It will be replaced with the URL of the `public` folder during the build.
      Only files inside the `public` folder can be referenced from the HTML.

      Unlike "/favicon.ico" or "favicon.ico", "%PUBLIC_URL%/favicon.ico" will
      work correctly both with client-side routing and a non-root public URL.
      Learn how to configure a non-root public URL by running `npm run build`.
    -->
    <title>Shopify MCP Server - Conea</title>
=======
    
    <!-- Google Fonts -->
    <link rel="preconnect" href="https://fonts.googleapis.com">
    <link rel="preconnect" href="https://fonts.gstatic.com" crossorigin>
    <link href="https://fonts.googleapis.com/css2?family=Inter:wght@300;400;500;600;700;800&display=swap" rel="stylesheet">
    
    <title>Conea - 次世代ECビジネス統合管理プラットフォーム</title>
    
    <!-- 構造化データ (JSON-LD) -->
    <script type="application/ld+json">
    {
      "@context": "https://schema.org",
      "@type": "SoftwareApplication",
      "name": "Conea",
      "description": "AIを活用した次世代ECビジネス統合管理プラットフォーム。複数のプラットフォームを一元管理し、売上を最大化します。",
      "url": "https://staging-conea-ai.web.app",
      "applicationCategory": "BusinessApplication",
      "operatingSystem": "Web",
      "offers": {
        "@type": "Offer",
        "price": "0",
        "priceCurrency": "JPY",
        "availability": "https://schema.org/InStock"
      },
      "aggregateRating": {
        "@type": "AggregateRating",
        "ratingValue": "5.0",
        "ratingCount": "150"
      },
      "publisher": {
        "@type": "Organization",
        "name": "Conea",
        "url": "https://staging-conea-ai.web.app"
      }
    }
    </script>
>>>>>>> 4c6eff27
  </head>
  <body>
    <noscript>You need to enable JavaScript to run this app.</noscript>
    <div id="root"></div>
    <!--
      This HTML file is a template.
      If you open it directly in the browser, you will see an empty page.

      You can add webfonts, meta tags, or analytics to this file.
      The build step will place the bundled scripts into the <body> tag.

      To begin the development, run `npm start` or `yarn start`.
      To create a production bundle, use `npm run build` or `yarn build`.
    -->
  </body>
</html><|MERGE_RESOLUTION|>--- conflicted
+++ resolved
@@ -11,11 +11,7 @@
     <meta http-equiv="Expires" content="0" />
     <meta
       name="description"
-<<<<<<< HEAD
-      content="Shopify MCP Server - Multi-channel e-commerce management platform"
-=======
       content="Conea - 次世代ECビジネス統合管理プラットフォーム。AIを活用した高度な分析機能で売上を最大化し、複数のプラットフォームを一元管理。無料トライアル実施中！"
->>>>>>> 4c6eff27
     />
     <meta name="keywords" content="EC管理,Shopify,楽天,Amazon,AI分析,売上最適化,在庫管理,統合管理,ビジネス分析" />
     <meta name="author" content="Conea" />
@@ -36,18 +32,6 @@
     
     <link rel="apple-touch-icon" href="%PUBLIC_URL%/logo192.png" />
     <link rel="manifest" href="%PUBLIC_URL%/manifest.json" />
-<<<<<<< HEAD
-    <!--
-      Notice the use of %PUBLIC_URL% in the tags above.
-      It will be replaced with the URL of the `public` folder during the build.
-      Only files inside the `public` folder can be referenced from the HTML.
-
-      Unlike "/favicon.ico" or "favicon.ico", "%PUBLIC_URL%/favicon.ico" will
-      work correctly both with client-side routing and a non-root public URL.
-      Learn how to configure a non-root public URL by running `npm run build`.
-    -->
-    <title>Shopify MCP Server - Conea</title>
-=======
     
     <!-- Google Fonts -->
     <link rel="preconnect" href="https://fonts.googleapis.com">
@@ -84,7 +68,6 @@
       }
     }
     </script>
->>>>>>> 4c6eff27
   </head>
   <body>
     <noscript>You need to enable JavaScript to run this app.</noscript>
