/**
 * オフラインモード管理サービス
 * IndexedDBを使用したデータの永続化と同期機能を提供します
 */

// オフライン設定のデフォルト値
const DEFAULT_SETTINGS = {
  enabled: false,
  storageLimitMB: 100,
  syncIntervalMinutes: 15,
};

// IndexedDBデータベース名とバージョン
const DB_NAME = 'conea_offline_db';
const DB_VERSION = 1;

// ストアの名前
const STORES = {
  SETTINGS: 'settings',
  PENDING_ACTIONS: 'pendingActions',
  CACHE: 'cache',
  SYNC_LOG: 'syncLog',
};

// データベース接続を初期化
const initDB = (): Promise<IDBDatabase> => {
  return new Promise((resolve, reject) => {
    const request = indexedDB.open(DB_NAME, DB_VERSION);

    request.onerror = (event) => {
      reject(new Error('IndexedDBの初期化中にエラーが発生しました'));
    };

    request.onsuccess = (event) => {
      const db = (event.target as IDBOpenDBRequest).result;
      resolve(db);
    };

    request.onupgradeneeded = (event) => {
      const db = (event.target as IDBOpenDBRequest).result;

      // 設定ストア
      if (!db.objectStoreNames.contains(STORES.SETTINGS)) {
        db.createObjectStore(STORES.SETTINGS, { keyPath: 'id' });
      }

      // 保留中アクションストア
      if (!db.objectStoreNames.contains(STORES.PENDING_ACTIONS)) {
        const pendingStore = db.createObjectStore(STORES.PENDING_ACTIONS, { 
          keyPath: 'id', 
          autoIncrement: true 
        });
        pendingStore.createIndex('timestamp', 'timestamp', { unique: false });
        pendingStore.createIndex('type', 'type', { unique: false });
      }

      // キャッシュストア
      if (!db.objectStoreNames.contains(STORES.CACHE)) {
        const cacheStore = db.createObjectStore(STORES.CACHE, { keyPath: 'key' });
        cacheStore.createIndex('timestamp', 'timestamp', { unique: false });
        cacheStore.createIndex('expire', 'expire', { unique: false });
      }

      // 同期ログストア
      if (!db.objectStoreNames.contains(STORES.SYNC_LOG)) {
        const syncLogStore = db.createObjectStore(STORES.SYNC_LOG, { 
          keyPath: 'id', 
          autoIncrement: true 
        });
        syncLogStore.createIndex('timestamp', 'timestamp', { unique: false });
        syncLogStore.createIndex('status', 'status', { unique: false });
      }
    };
  });
};

// データベースへの保存
const saveToStore = <T>(storeName: string, data: T, key?: string): Promise<void> => {
  return new Promise(async (resolve, reject) => {
    try {
      const db = await initDB();
      const transaction = db.transaction(storeName, 'readwrite');
      const store = transaction.objectStore(storeName);

      const request = key 
        ? store.put({ key, value: data, timestamp: Date.now() })
        : store.put(data);

      request.onsuccess = () => resolve();
      request.onerror = () => reject(new Error(`${storeName}ストアへの保存中にエラーが発生しました`));

      transaction.oncomplete = () => db.close();
    } catch (error) {
      reject(error);
    }
  });
};

// データベースからの取得
const getFromStore = <T>(storeName: string, key: string): Promise<T | null> => {
  return new Promise(async (resolve, reject) => {
    try {
      const db = await initDB();
      const transaction = db.transaction(storeName, 'readonly');
      const store = transaction.objectStore(storeName);
      const request = store.get(key);

      request.onsuccess = () => {
        const result = request.result;
        resolve(result ? (result.value || result) : null);
      };

      request.onerror = () => reject(new Error(`${storeName}ストアからの取得中にエラーが発生しました`));

      transaction.oncomplete = () => db.close();
    } catch (error) {
      reject(error);
    }
  });
};

// ストアの全データを取得
const getAllFromStore = <T>(storeName: string): Promise<T[]> => {
  return new Promise(async (resolve, reject) => {
    try {
      const db = await initDB();
      const transaction = db.transaction(storeName, 'readonly');
      const store = transaction.objectStore(storeName);
      const request = store.getAll();

      request.onsuccess = () => {
        const results = request.result.map(item => item.value || item);
        resolve(results);
      };

      request.onerror = () => reject(new Error(`${storeName}ストアからのデータ取得中にエラーが発生しました`));

      transaction.oncomplete = () => db.close();
    } catch (error) {
      reject(error);
    }
  });
};

// ストアのデータ数を取得
const countFromStore = (storeName: string): Promise<number> => {
  return new Promise(async (resolve, reject) => {
    try {
      const db = await initDB();
      const transaction = db.transaction(storeName, 'readonly');
      const store = transaction.objectStore(storeName);
      const request = store.count();

      request.onsuccess = () => resolve(request.result);
      request.onerror = () => reject(new Error(`${storeName}ストアのカウント中にエラーが発生しました`));

      transaction.oncomplete = () => db.close();
    } catch (error) {
      reject(error);
    }
  });
};

// ストアのすべてのデータを削除
const clearStore = (storeName: string): Promise<void> => {
  return new Promise(async (resolve, reject) => {
    try {
      const db = await initDB();
      const transaction = db.transaction(storeName, 'readwrite');
      const store = transaction.objectStore(storeName);
      const request = store.clear();

      request.onsuccess = () => resolve();
      request.onerror = () => reject(new Error(`${storeName}ストアのクリア中にエラーが発生しました`));

      transaction.oncomplete = () => db.close();
    } catch (error) {
      reject(error);
    }
  });
};

// すべてのストアを削除
const clearAllStores = async (): Promise<void> => {
  for (const store of Object.values(STORES)) {
    await clearStore(store);
  }
};

// IndexedDBの使用量を取得（概算）
const calculateStorageUsage = async (): Promise<number> => {
  try {
    // @ts-ignore - 実験的なAPI
    if (navigator.storage && navigator.storage.estimate) {
      const estimation = await navigator.storage.estimate();
      const usedMB = estimation.usage ? Math.round(estimation.usage / (1024 * 1024) * 100) / 100 : 0;
      return usedMB;
    }
    
    // 使用したキーの数と平均サイズからストレージ使用量を推定
    const db = await initDB();
    
    let totalSize = 0;
    for (const storeName of Object.values(STORES)) {
      const transaction = db.transaction(storeName, 'readonly');
      const store = transaction.objectStore(storeName);
      const countReq = store.count();
      
      await new Promise<void>((resolve) => {
        countReq.onsuccess = () => {
          // 各レコードの平均サイズを2KBと仮定
          totalSize += countReq.result * 2048;
          resolve();
        };
      });
    }
    
    db.close();
    return Math.round(totalSize / (1024 * 1024) * 100) / 100; // MBに変換して小数点2桁まで
  } catch (error) {
    console.error('ストレージ使用量の計算中にエラーが発生しました', error);
    return 0;
  }
};

// 公開するサービスメソッド
const offlineService = {
  // 設定関連
  async getSettings() {
    try {
      let settings = await getFromStore<typeof DEFAULT_SETTINGS>(STORES.SETTINGS, 'userSettings');
      if (!settings) {
        settings = DEFAULT_SETTINGS;
        await saveToStore(STORES.SETTINGS, { id: 'userSettings', ...settings });
      }
      return settings;
    } catch (error) {
      console.error('設定の取得中にエラーが発生しました', error);
      return DEFAULT_SETTINGS;
    }
  },

  async setEnabled(enabled: boolean) {
    try {
      const settings = await this.getSettings();
      await saveToStore(STORES.SETTINGS, { id: 'userSettings', ...settings, enabled });
      return true;
    } catch (error) {
      console.error('オフラインモードの有効化中にエラーが発生しました', error);
      throw error;
    }
  },

  async setStorageLimit(storageLimitMB: number) {
    try {
      const settings = await this.getSettings();
      await saveToStore(STORES.SETTINGS, { id: 'userSettings', ...settings, storageLimitMB });
      return true;
    } catch (error) {
      console.error('ストレージ制限の設定中にエラーが発生しました', error);
      throw error;
    }
  },

  async setSyncInterval(syncIntervalMinutes: number) {
    try {
      const settings = await this.getSettings();
      await saveToStore(STORES.SETTINGS, { id: 'userSettings', ...settings, syncIntervalMinutes });
      return true;
    } catch (error) {
      console.error('同期間隔の設定中にエラーが発生しました', error);
      throw error;
    }
  },

  // データ管理
  async getStorageUsage() {
    return calculateStorageUsage();
  },

  async clearAllData() {
    try {
      await clearAllStores();
      await saveToStore(STORES.SETTINGS, { id: 'userSettings', ...DEFAULT_SETTINGS });
      return true;
    } catch (error) {
      console.error('オフラインデータの消去中にエラーが発生しました', error);
      throw error;
    }
  },

  // 保留中アクション
  async addPendingAction(action: { type: string, payload: any, endpoint: string }) {
    try {
      const settings = await this.getSettings();
      if (!settings.enabled) return false;

      await saveToStore(STORES.PENDING_ACTIONS, {
        ...action,
        timestamp: Date.now(),
        status: 'pending',
      });
      return true;
    } catch (error) {
      console.error('保留中アクションの追加中にエラーが発生しました', error);
      throw error;
    }
  },

  async getPendingActionsCount() {
    try {
      return await countFromStore(STORES.PENDING_ACTIONS);
    } catch (error) {
      console.error('保留中アクション数の取得中にエラーが発生しました', error);
      return 0;
    }
  },

  async getPendingActions() {
    try {
      return await getAllFromStore(STORES.PENDING_ACTIONS);
    } catch (error) {
      console.error('保留中アクションの取得中にエラーが発生しました', error);
      return [];
    }
  },

  // キャッシュ
  async cacheData(key: string, data: any, ttl: number = 3600) {
    try {
      const settings = await this.getSettings();
      if (!settings.enabled) return false;

      const expire = Date.now() + ttl * 1000;
      await saveToStore(STORES.CACHE, {
        key,
        value: data,
        timestamp: Date.now(),
        expire,
      });
      return true;
    } catch (error) {
      console.error('データのキャッシュ中にエラーが発生しました', error);
      throw error;
    }
  },

  async getCachedData(key: string) {
    try {
<<<<<<< HEAD
      const data = await getFromStore(STORES.CACHE, key) as any;
      if (!data || (data?.expire && data.expire < Date.now())) {
=======
      const data = await getFromStore(STORES.CACHE, key);
      if (!data || ((data as any).expire && (data as any).expire < Date.now())) {
>>>>>>> 4c6eff27
        return null;
      }
      return (data as any).value || data;
    } catch (error) {
      console.error('キャッシュデータの取得中にエラーが発生しました', error);
      return null;
    }
  },

  // 同期
  async syncAll() {
    try {
      const settings = await this.getSettings();
      if (!settings.enabled) return false;

      // 最終同期時間を更新
      await saveToStore(STORES.SETTINGS, { 
        id: 'lastSync', 
        timestamp: Date.now() 
      });

      // 実際の同期ロジック（APIとの連携）
      // この実装はアプリケーションのAPI設計によって異なります
      console.log('オフラインデータの同期を実行中...');

      // 実装例: 保留中アクションの処理
      const pendingActions = await this.getPendingActions();
      
      // 同期ログに記録
      await saveToStore(STORES.SYNC_LOG, {
        timestamp: Date.now(),
        actionCount: pendingActions.length,
        status: 'success',
      });

      return true;
    } catch (error) {
      console.error('データ同期中にエラーが発生しました', error);
      
      // 同期エラーをログに記録
      await saveToStore(STORES.SYNC_LOG, {
        timestamp: Date.now(),
        error: String(error),
        status: 'failed',
      });
      
      throw error;
    }
  },

  async getLastSyncTime() {
    try {
      const lastSync = await getFromStore<{ timestamp: number }>(STORES.SETTINGS, 'lastSync');
      return lastSync ? new Date(lastSync.timestamp) : null;
    } catch (error) {
      console.error('最終同期時間の取得中にエラーが発生しました', error);
      return null;
    }
  },

  // 初期化
  async initialize() {
    try {
      await initDB();
      const settings = await this.getSettings();
      return settings.enabled;
    } catch (error) {
      console.error('オフラインサービスの初期化中にエラーが発生しました', error);
      return false;
    }
  },
};

export default offlineService;
export { offlineService };<|MERGE_RESOLUTION|>--- conflicted
+++ resolved
@@ -347,13 +347,8 @@
 
   async getCachedData(key: string) {
     try {
-<<<<<<< HEAD
-      const data = await getFromStore(STORES.CACHE, key) as any;
-      if (!data || (data?.expire && data.expire < Date.now())) {
-=======
       const data = await getFromStore(STORES.CACHE, key);
       if (!data || ((data as any).expire && (data as any).expire < Date.now())) {
->>>>>>> 4c6eff27
         return null;
       }
       return (data as any).value || data;
