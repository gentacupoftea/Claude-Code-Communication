/**
 * 分析サービス
 * 
 * ユーザーの行動やアプリケーションの使用状況を追跡し、
 * データを収集するためのサービスを提供します。
 */

<<<<<<< HEAD
import type { Environment } from '../config/environments';
=======
type Environment = 'development' | 'production' | 'staging';
>>>>>>> 4c6eff27

// 初期化状態を追跡
let isInitialized = false;

// イベントキュー（オフライン時やエラー時に使用）
const eventQueue: AnalyticsEvent[] = [];

// 分析イベントの基本インターフェース
interface AnalyticsEvent {
  type: string;
  timestamp: string;
  properties?: Record<string, any>;
  userId?: string;
  sessionId?: string;
}

// セッションID（ブラウザセッションごとに一意）
const sessionId = generateSessionId();

/**
 * ランダムなセッションIDを生成
 */
function generateSessionId(): string {
  return Math.random().toString(36).substring(2, 15) + 
         Math.random().toString(36).substring(2, 15);
}

/**
 * 分析サービスを初期化
 * @param env 現在の環境
 */
export const initializeAnalytics = (env: Environment) => {
  if (isInitialized) return;
  
  // 開発環境では分析を無効化
  if (env === 'development' && !process.env.REACT_APP_ENABLE_DEV_ANALYTICS) {
    console.log('Analytics disabled in development environment');
    return;
  }

  // ページビューの追跡を設定
  setupPageViewTracking();
  
  // ユーザーインタラクションの追跡を設定
  setupUserInteractionTracking();
  
  // パフォーマンスの追跡を設定
  setupPerformanceTracking();
  
  console.log(`Analytics initialized in ${env} environment`);
  isInitialized = true;
  
  // キューに溜まったイベントを送信
  flushEventQueue();
};

/**
 * ページビューの追跡を設定
 */
const setupPageViewTracking = () => {
  // History APIの変更をリッスン
  const originalPushState = window.history.pushState;
  window.history.pushState = function(...args) {
    // 元のメソッドを呼び出し
    originalPushState.apply(window.history, args);
    // ページビューを追跡
    trackPageView(window.location.pathname);
  };
  
  // ブラウザの戻る/進むボタンをリッスン
  window.addEventListener('popstate', () => {
    trackPageView(window.location.pathname);
  });
};

/**
 * ユーザーインタラクションの追跡を設定
 */
const setupUserInteractionTracking = () => {
  // クリックイベントの追跡
  document.addEventListener('click', (event) => {
    // data-track属性を持つ要素のクリックを追跡
    const target = event.target as HTMLElement;
    const trackingElement = target.closest('[data-track]');
    
    if (trackingElement) {
      const trackingInfo = trackingElement.getAttribute('data-track');
      if (trackingInfo) {
        try {
          const trackingData = JSON.parse(trackingInfo);
          trackEvent('ui_interaction', {
            action: 'click',
            ...trackingData,
          });
        } catch (error) {
          // JSON解析エラー
          trackEvent('ui_interaction', {
            action: 'click',
            element: trackingInfo,
          });
        }
      }
    }
  }, { passive: true });
  
  // フォーム送信の追跡
  document.addEventListener('submit', (event) => {
    const form = event.target as HTMLFormElement;
    const formId = form.id || 'unknown_form';
    
    trackEvent('form_submission', {
      form_id: formId,
      form_name: form.getAttribute('name') || formId,
    });
  }, { passive: true });
};

/**
 * パフォーマンスの追跡を設定
 */
const setupPerformanceTracking = () => {
  if ('performance' in window && 'getEntriesByType' in performance) {
    // ページロードタイミングを追跡
    window.addEventListener('load', () => {
      setTimeout(() => {
        const perfEntries = performance.getEntriesByType('navigation');
        if (perfEntries.length > 0) {
          const navigationEntry = perfEntries[0] as PerformanceNavigationTiming;
          
          trackEvent('page_performance', {
            page_load_time: navigationEntry.loadEventEnd - navigationEntry.startTime,
            dns_time: navigationEntry.domainLookupEnd - navigationEntry.domainLookupStart,
            tcp_connection_time: navigationEntry.connectEnd - navigationEntry.connectStart,
            dom_interactive_time: navigationEntry.domInteractive - navigationEntry.startTime,
            dom_complete_time: navigationEntry.domComplete - navigationEntry.startTime,
          });
        }
      }, 0);
    });
  }
};

/**
 * ページビューを追跡
 * @param path ページパス
 * @param title ページタイトル（省略可能）
 */
export const trackPageView = (path: string, title?: string) => {
  if (!isInitialized) return;
  
  const properties = {
    path,
    title: title || document.title,
    referrer: document.referrer || '',
    url: window.location.href,
  };
  
  trackEvent('page_view', properties);
};

/**
 * カスタムイベントを追跡
 * @param type イベントタイプ
 * @param properties イベントプロパティ
 */
export const trackEvent = (type: string, properties: Record<string, any> = {}) => {
  const event: AnalyticsEvent = {
    type,
    timestamp: new Date().toISOString(),
    properties,
    sessionId,
    userId: getUserId(),
  };
  
  // 開発環境ではコンソールに出力
  if (process.env.NODE_ENV === 'development') {
    console.log('[Analytics]', event);
  }
  
  // イベントをキューに追加
  eventQueue.push(event);
  
  // キューのイベントを処理（ディボウンス処理）
  debounceFlushQueue();
};

/**
 * ユーザーIDを取得
 */
const getUserId = (): string | undefined => {
  // ユーザーが認証されている場合、そのIDを使用
  // この例では localStorage から取得しているが、実際にはReduxストアなどから取得する
  try {
    const authData = localStorage.getItem('authData');
    if (authData) {
      const userData = JSON.parse(authData);
      return userData.userId;
    }
  } catch (error) {
    console.error('Error getting user ID for analytics:', error);
  }
  
  return undefined;
};

// ディボウンスタイマー
let flushTimer: ReturnType<typeof setTimeout> | null = null;

/**
 * イベントキューのフラッシュをディボウンス処理
 */
const debounceFlushQueue = () => {
  if (flushTimer) {
    clearTimeout(flushTimer);
  }
  
  flushTimer = setTimeout(() => {
    flushEventQueue();
  }, 2000); // 2秒後にフラッシュ
};

/**
 * イベントキューをフラッシュし、サーバーに送信
 */
const flushEventQueue = async () => {
  if (!isInitialized || eventQueue.length === 0) return;
  
  const events = [...eventQueue];
  eventQueue.length = 0; // キューをクリア
  
  try {
    const endpoint = process.env.REACT_APP_ANALYTICS_ENDPOINT || '/api/analytics/collect';
    
    const response = await fetch(endpoint, {
      method: 'POST',
      headers: {
        'Content-Type': 'application/json',
      },
      body: JSON.stringify({ events }),
    });
    
    if (!response.ok) {
      throw new Error(`Analytics API error: ${response.status}`);
    }
  } catch (error) {
    console.error('Failed to send analytics events:', error);
    // 失敗したイベントをキューに戻す
    eventQueue.push(...events);
  }
};

/**
 * アプリケーションのエラーを追跡
 * @param error エラーオブジェクト
 * @param context エラーコンテキスト
 */
export const trackError = (error: Error, context: Record<string, any> = {}) => {
  trackEvent('error', {
    error_message: error.message,
    error_stack: error.stack,
    ...context,
  });
};

/**
 * 特定のアクションの開始を追跡
 * @param actionName アクション名
 * @param properties 追加プロパティ
 * @returns アクションID（終了時に使用）
 */
export const trackActionStart = (actionName: string, properties: Record<string, any> = {}) => {
  const actionId = `${actionName}_${Date.now()}_${Math.random().toString(36).substr(2, 9)}`;
  
  trackEvent('action_start', {
    action_name: actionName,
    action_id: actionId,
    ...properties,
  });
  
  return actionId;
};

/**
 * 特定のアクションの終了を追跡
 * @param actionId アクションID（開始時に生成されたもの）
 * @param actionName アクション名
 * @param properties 追加プロパティ
 */
export const trackActionEnd = (actionId: string, actionName: string, properties: Record<string, any> = {}) => {
  trackEvent('action_end', {
    action_name: actionName,
    action_id: actionId,
    ...properties,
  });
};

/**
 * 分析サービスをエクスポート
 */
export default {
  initializeAnalytics,
  trackPageView,
  trackEvent,
  trackError,
  trackActionStart,
  trackActionEnd,
};<|MERGE_RESOLUTION|>--- conflicted
+++ resolved
@@ -5,11 +5,7 @@
  * データを収集するためのサービスを提供します。
  */
 
-<<<<<<< HEAD
-import type { Environment } from '../config/environments';
-=======
 type Environment = 'development' | 'production' | 'staging';
->>>>>>> 4c6eff27
 
 // 初期化状態を追跡
 let isInitialized = false;
