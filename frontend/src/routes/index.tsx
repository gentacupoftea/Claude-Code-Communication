--- conflicted
+++ resolved
@@ -6,14 +6,13 @@
 // 認証が不要なページ
 import LoginPage from '../pages/LoginPage';
 import SignupPage from '../pages/SignupPage';
-import ForgotPasswordPage from '../pages/ForgotPasswordPage';
-import ResetPasswordPage from '../pages/ResetPasswordPage';
 import { LandingPage } from '../pages/LandingPage/LandingPage';
 import OAuthCallback from '../pages/OAuthCallback';
 
 // 認証が必要なページ
 import Dashboard from '../pages/Dashboard/Dashboard';
 import OrdersPage from '../pages/OrdersPage';
+import AnalyticsDashboard from '../pages/AnalyticsDashboard';
 import { ApiSettings } from '../pages/ApiSettings/ApiSettings';
 import { ChatAnalysis } from '../pages/ChatAnalysis/ChatAnalysis';
 import { DashboardEditor } from '../pages/DashboardEditor/DashboardEditor';
@@ -28,11 +27,7 @@
 import DataComponentsDemo from '../pages/Demo/DataComponentsDemo';
 
 // 環境設定
-<<<<<<< HEAD
-import { currentEnvironment } from '../config/environments';
-=======
 const currentEnvironment = process.env.NODE_ENV || 'development';
->>>>>>> 4c6eff27
 
 // エラーハンドリングサービス
 import { trackPageView } from '../services/analyticsService';
@@ -83,8 +78,6 @@
         {/* 公開ルート */}
         <Route path="/login" element={<LoginPage />} />
         <Route path="/signup" element={<SignupPage />} />
-        <Route path="/forgot-password" element={<ForgotPasswordPage />} />
-        <Route path="/auth/reset-password" element={<ResetPasswordPage />} />
         <Route path="/landing" element={<LandingPage />} />
         <Route path="/oauth/callback" element={<OAuthCallback />} />
         
@@ -95,6 +88,7 @@
             <Route path="/dashboard" element={<Dashboard />} />
             <Route path="/orders" element={<OrdersPage />} />
             <Route path="/customers" element={<Customers />} />
+            <Route path="/analytics" element={<AnalyticsDashboard />} />
             <Route path="/api-settings" element={<ApiSettings />} />
             <Route path="/chat" element={<ChatAnalysis />} />
             <Route path="/dashboard-editor" element={<DashboardEditor />} />
