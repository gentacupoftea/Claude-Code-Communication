/**
 * 統合型定義ファイル
 */

// ECプラットフォーム種別
export type ECPlatform = 'shopify' | 'rakuten' | 'amazon' | 'yahoo' | 'base' | 'mercari';

<<<<<<< HEAD
// ユーザー認証
export interface User {
  id: string;
  email: string;
  full_name?: string;
  is_active: boolean;
  is_superuser: boolean;
  created_at: string;
  last_login?: string;
  // Frontend-specific fields (stored separately)
  role?: 'admin' | 'manager' | 'user' | 'viewer';
  language?: 'ja' | 'en';
  theme?: 'light' | 'dark';
  permissions?: string[];
}
=======
// ユーザー認証を auth.ts から再エクスポート
export type { User } from './auth';
>>>>>>> 4c6eff27

// API認証設定
export interface APIConfig {
  platform: ECPlatform;
  apiKey: string;
  apiSecret?: string;
  accessToken?: string;
  shopUrl?: string;
  lastSync: Date;
  status: 'active' | 'inactive' | 'error';
}

// 商品データ
export interface Product {
  id: string;
  platform: ECPlatform;
  title: string;
  titleJa?: string;
  description?: string;
  price: number;
  currency: string;
  sku: string;
  barcode?: string;
  inventory: number;
  images: string[];
  categories: string[];
  tags: string[];
  status: 'active' | 'draft' | 'archived';
  createdAt: Date;
  updatedAt: Date;
  syncedAt: Date;
}

// 注文データ
export interface Order {
  id: string;
  platform: ECPlatform;
  orderNumber: string;
  customer: {
    name: string;
    email: string;
    phone?: string;
    address: Address;
  };
  items: OrderItem[];
  totalAmount: number;
  currency: string;
  status: 'pending' | 'processing' | 'shipped' | 'delivered' | 'cancelled';
  paymentStatus?: 'pending' | 'paid' | 'failed' | 'refunded';
  fulfillmentStatus?: 'unfulfilled' | 'partial' | 'fulfilled';
  shippingMethod?: string;
  trackingNumber?: string;
  createdAt: Date;
  updatedAt: Date;
}

// 注文商品
export interface OrderItem {
  id?: string;
  productId: string;
  name?: string;  // alias for title
  title?: string;
  sku?: string;
  quantity: number;
  price: number;
  discount?: number;
  tax?: number;
}

// 住所情報
export interface Address {
  line1: string;
  line2?: string;
  city: string;
  state?: string;
  postalCode: string;
  country: string;
}

// SEOデータ
export interface SEOData {
  platform: 'google' | 'bing';
  impressions: number;
  clicks: number;
  ctr: number; // Click Through Rate
  averagePosition: number;
  keywords: KeywordData[];
  date: Date;
}

// キーワードデータ
export interface KeywordData {
  keyword: string;
  impressions: number;
  clicks: number;
  position: number;
  trend: 'up' | 'down' | 'stable';
}

// ダッシュボードウィジェット
export interface Widget {
  id: string;
  type: 'chart' | 'metric' | 'table' | 'map';
  title: string;
  dataSource: string;
  config: Record<string, any>;
  position: { x: number; y: number };
  size: { width: number; height: number };
  refreshInterval?: number;
}

// チャートデータ
export interface ChartData {
  labels: string[];
  datasets: {
    label: string;
    data: number[];
    backgroundColor?: string | string[];
    borderColor?: string | string[];
    type?: 'line' | 'bar' | 'pie' | 'doughnut';
  }[];
}

// レポート設定
export interface ReportConfig {
  id: string;
  name: string;
  type: 'sales' | 'inventory' | 'seo' | 'custom';
  platforms: ECPlatform[];
  dateRange: {
    start: Date;
    end: Date;
  };
  metrics: string[];
  format: 'pdf' | 'csv' | 'excel';
  schedule?: {
    frequency: 'daily' | 'weekly' | 'monthly';
    recipients: string[];
  };
}

// 通知設定
export interface Notification {
  id: string;
  type: 'success' | 'error' | 'warning' | 'info';
  title: string;
  message: string;
  timestamp: Date;
  read: boolean;
  actionUrl?: string;
}

// APIレスポンス共通型
export interface APIResponse<T> {
  success: boolean;
  data?: T;
  error?: {
    code: string;
    message: string;
    details?: any;
  };
  meta?: {
    page: number;
    perPage: number;
    total: number;
    totalPages: number;
  };
}

// ページネーション
export interface PaginationParams {
  page: number;
  perPage: number;
  sortBy?: string;
  sortOrder?: 'asc' | 'desc';
}

// フィルター条件
export interface FilterParams {
  search?: string;
  platforms?: ECPlatform[];
  status?: string[];
  dateRange?: {
    start: Date;
    end: Date;
  };
  [key: string]: any;
}<|MERGE_RESOLUTION|>--- conflicted
+++ resolved
@@ -5,26 +5,8 @@
 // ECプラットフォーム種別
 export type ECPlatform = 'shopify' | 'rakuten' | 'amazon' | 'yahoo' | 'base' | 'mercari';
 
-<<<<<<< HEAD
-// ユーザー認証
-export interface User {
-  id: string;
-  email: string;
-  full_name?: string;
-  is_active: boolean;
-  is_superuser: boolean;
-  created_at: string;
-  last_login?: string;
-  // Frontend-specific fields (stored separately)
-  role?: 'admin' | 'manager' | 'user' | 'viewer';
-  language?: 'ja' | 'en';
-  theme?: 'light' | 'dark';
-  permissions?: string[];
-}
-=======
 // ユーザー認証を auth.ts から再エクスポート
 export type { User } from './auth';
->>>>>>> 4c6eff27
 
 // API認証設定
 export interface APIConfig {
@@ -73,8 +55,6 @@
   totalAmount: number;
   currency: string;
   status: 'pending' | 'processing' | 'shipped' | 'delivered' | 'cancelled';
-  paymentStatus?: 'pending' | 'paid' | 'failed' | 'refunded';
-  fulfillmentStatus?: 'unfulfilled' | 'partial' | 'fulfilled';
   shippingMethod?: string;
   trackingNumber?: string;
   createdAt: Date;
@@ -83,11 +63,8 @@
 
 // 注文商品
 export interface OrderItem {
-  id?: string;
   productId: string;
-  name?: string;  // alias for title
-  title?: string;
-  sku?: string;
+  title: string;
   quantity: number;
   price: number;
   discount?: number;
@@ -142,8 +119,8 @@
   datasets: {
     label: string;
     data: number[];
-    backgroundColor?: string | string[];
-    borderColor?: string | string[];
+    backgroundColor?: string;
+    borderColor?: string;
     type?: 'line' | 'bar' | 'pie' | 'doughnut';
   }[];
 }
