/**
 * デバッグ機能のデモページ
 * 各種デバッグ機能をテストするためのページ
 */
import React, { useState, useEffect } from 'react';
import { 
  Container, 
  Typography, 
  Box,
  Button,
  Grid,
  Paper,
  Divider,
  TextField,
  FormControl,
  InputLabel,
  Select,
  MenuItem,
  Switch,
  FormControlLabel,
  Card,
  CardContent,
  CardActions,
  Alert,
  LinearProgress
} from '@mui/material';
import { mainLayout } from '../../layouts/MainLayout';
import { useDiagnostics } from '../../hooks/useDiagnostics';
import { usePerformanceMonitor } from '../../hooks/usePerformanceMonitor';
import { DiagnosticsPanel } from '../../components/debug';
import diagnosticsService from '../../services/diagnosticsService';

// 意図的にエラーを発生させる関数
const causeError = () => {
  // オブジェクトが未定義であることによるエラーを発生させる
  const obj: any = undefined;
  return obj.nonExistentProperty;
};

// 意図的に重い処理を行う関数
const heavyOperation = (iterations: number = 10000000) => {
  let result = 0;
  for (let i = 0; i < iterations; i++) {
    result += Math.sin(i) * Math.cos(i);
  }
  return result;
};

// レンダリングを無駄に多く行うコンポーネント
const IneffectiveComponent: React.FC = () => {
  const [counter, setCounter] = useState(0);
  
  // 無駄なレンダリングを発生させる
  useEffect(() => {
    const intervalId = setInterval(() => {
      setCounter(prev => prev + 1);
    }, 100);
    
    return () => clearInterval(intervalId);
  }, []);
  
  return (
    <div>カウント: {counter}</div>
  );
};

export const DebugDemoComponent: React.FC = () => {
  const [message, setMessage] = useState('');
  const [logLevel, setLogLevel] = useState<'debug' | 'info' | 'warn' | 'error'>('info');
  const [isHeavyOperationRunning, setIsHeavyOperationRunning] = useState(false);
  const [isIneffectiveRendering, setIsIneffectiveRendering] = useState(false);
  const [isPanelOpen, setIsPanelOpen] = useState(false);
  const [mockApiLatency, setMockApiLatency] = useState(500);
  const [mockApiFailRate, setMockApiFailRate] = useState(0);
  
  const { 
    logDebug, 
    logInfo, 
    logWarning, 
    logError,
<<<<<<< HEAD
=======
    measurePerformance,
>>>>>>> 4c6eff27
    summary
  } = useDiagnostics();
  
  const { 
    trackRenderStart, 
    trackRenderEnd, 
    measureOperation: measureComponentOperation 
  } = usePerformanceMonitor({
    componentName: 'DebugDemoPage',
    trackMounts: true,
    trackUpdates: true
  });
  
  // ページレンダリングのパフォーマンス計測
  useEffect(() => {
    trackRenderStart();
    
    return () => {
      trackRenderEnd();
    };
  });
  
  // テストログの送信
  const sendTestLog = () => {
    if (!message.trim()) return;
    
    switch (logLevel) {
      case 'debug':
        logDebug('debug-demo', message);
        break;
      case 'info':
        logInfo('debug-demo', message);
        break;
      case 'warn':
        logWarning('debug-demo', message);
        break;
      case 'error':
        logError('debug-demo', message);
        break;
    }
    
    setMessage('');
  };
  
  // 重い処理の実行
  const runHeavyOperation = () => {
    setIsHeavyOperationRunning(true);
    
    // 処理の開始を計測
    const endMeasure = measureComponentOperation('heavy-operation');
    
    // 非同期で重い処理を実行
    setTimeout(() => {
      const result = heavyOperation();
      
      // 処理の終了を計測
      const duration = endMeasure();
      
      logInfo('performance', `重い処理が完了しました: ${duration.toFixed(2)}ms`, { result });
      setIsHeavyOperationRunning(false);
    }, 100);
  };
  
  // 擬似的なAPI呼び出し
  const mockApiCall = async (endpoint: string, shouldFail: boolean = false) => {
    const startTime = performance.now();
    
    try {
      // APIレイテンシーをシミュレート
      await new Promise(resolve => setTimeout(resolve, mockApiLatency));
      
      // ランダムな失敗をシミュレート
      if (shouldFail || Math.random() < mockApiFailRate / 100) {
        throw new Error('API call failed');
      }
      
      // 成功した場合の処理
      const endTime = performance.now();
      diagnosticsService.recordApiLatency(endpoint, endTime - startTime);
      
      return { success: true, data: { message: 'API call succeeded' } };
    } catch (error) {
      // 失敗した場合の処理
      diagnosticsService.recordFailedRequest(
        endpoint,
        'GET',
        500,
        error instanceof Error ? error.message : String(error)
      );
      
      throw error;
    }
  };
  
  // 成功する擬似的なAPI呼び出し
  const callSuccessfulApi = async () => {
    try {
      await mockApiCall('/api/success', false);
      logInfo('api', 'API call succeeded');
    } catch (error) {
      logError('api', 'API call failed', { error });
    }
  };
  
  // 失敗する擬似的なAPI呼び出し
  const callFailingApi = async () => {
    try {
      await mockApiCall('/api/fail', true);
    } catch (error) {
      logError('api', 'API call failed', { error });
    }
  };
  
  // WebSocket再接続のシミュレーション
  const simulateWsReconnect = () => {
    diagnosticsService.recordWsReconnect();
    logWarning('websocket', 'WebSocket connection lost, attempting to reconnect');
  };
  
  // 診断パネルを開く
  const openDiagnosticsPanel = () => {
    setIsPanelOpen(true);
  };
  
  return (
    <Container maxWidth="lg" sx={{ py: 4 }}>
      {/* ヘッダー */}
      <Box sx={{ mb: 4 }}>
        <Typography variant="h4" gutterBottom>
          デバッグ機能デモ
        </Typography>
        <Typography color="text.secondary">
          デバッグとパフォーマンス計測のための各種機能をテストできます
        </Typography>
      </Box>
      
      {/* サマリー情報 */}
      <Paper sx={{ p: 3, mb: 4 }}>
        <Typography variant="h6" gutterBottom>診断情報サマリー</Typography>
        <Grid container spacing={3}>
          <Grid item xs={12} sm={6} md={3}>
            <Card variant="outlined">
              <CardContent>
                <Typography color="text.secondary" gutterBottom>
                  エラー数
                </Typography>
                <Typography variant="h4" color="error">
                  {summary.recentErrors}
                </Typography>
              </CardContent>
            </Card>
          </Grid>
          <Grid item xs={12} sm={6} md={3}>
            <Card variant="outlined">
              <CardContent>
                <Typography color="text.secondary" gutterBottom>
                  失敗リクエスト
                </Typography>
                <Typography variant="h4" color="warning.main">
                  {summary.failedRequests}
                </Typography>
              </CardContent>
            </Card>
          </Grid>
          <Grid item xs={12} sm={6} md={3}>
            <Card variant="outlined">
              <CardContent>
                <Typography color="text.secondary" gutterBottom>
                  平均レイテンシー
                </Typography>
                <Typography variant="h4">
                  {summary.avgApiLatency !== null ? `${summary.avgApiLatency.toFixed(1)}ms` : 'N/A'}
                </Typography>
              </CardContent>
            </Card>
          </Grid>
          <Grid item xs={12} sm={6} md={3}>
            <Card variant="outlined">
              <CardContent>
                <Typography color="text.secondary" gutterBottom>
                  WS再接続
                </Typography>
                <Typography variant="h4">
                  {summary.wsReconnects}
                </Typography>
              </CardContent>
            </Card>
          </Grid>
        </Grid>
        
        <Box sx={{ mt: 3, display: 'flex', justifyContent: 'flex-end' }}>
          <Button
            variant="contained"
            onClick={openDiagnosticsPanel}
          >
            詳細な診断情報を表示
          </Button>
        </Box>
      </Paper>
      
      {/* テスト機能グリッド */}
      <Grid container spacing={4}>
        {/* ログ送信テスト */}
        <Grid item xs={12} md={6}>
          <Paper sx={{ p: 3, height: '100%' }}>
            <Typography variant="h6" gutterBottom>
              ログテスト
            </Typography>
            <Divider sx={{ mb: 2 }} />
            
            <Grid container spacing={2}>
              <Grid item xs={12}>
                <TextField
                  fullWidth
                  label="ログメッセージ"
                  value={message}
                  onChange={(e) => setMessage(e.target.value)}
                />
              </Grid>
              <Grid item xs={12}>
                <FormControl fullWidth>
                  <InputLabel>ログレベル</InputLabel>
                  <Select
                    value={logLevel}
                    label="ログレベル"
                    onChange={(e) => setLogLevel(e.target.value as any)}
                  >
                    <MenuItem value="debug">Debug</MenuItem>
                    <MenuItem value="info">Info</MenuItem>
                    <MenuItem value="warn">Warning</MenuItem>
                    <MenuItem value="error">Error</MenuItem>
                  </Select>
                </FormControl>
              </Grid>
            </Grid>
            
            <Box sx={{ mt: 2 }}>
              <Button 
                variant="contained" 
                onClick={sendTestLog}
                disabled={!message.trim()}
              >
                ログを送信
              </Button>
            </Box>
            
            <Divider sx={{ my: 3 }} />
            
            <Typography variant="subtitle1" gutterBottom>
              エラーテスト
            </Typography>
            
            <Button 
              variant="outlined" 
              color="error" 
              onClick={() => {
                try {
                  causeError();
                } catch (error) {
                  logError('debug-demo', '意図的に発生させたエラー', { error });
                }
              }}
              sx={{ mr: 2 }}
            >
              エラーを発生させる
            </Button>
            
            <Button 
              variant="outlined" 
              color="warning" 
              onClick={() => {
                throw new Error('意図的に未捕捉のエラーを発生させました');
              }}
            >
              未捕捉のエラーを発生させる
            </Button>
          </Paper>
        </Grid>
        
        {/* パフォーマンステスト */}
        <Grid item xs={12} md={6}>
          <Paper sx={{ p: 3, height: '100%' }}>
            <Typography variant="h6" gutterBottom>
              パフォーマンステスト
            </Typography>
            <Divider sx={{ mb: 2 }} />
            
            <Alert severity="info" sx={{ mb: 2 }}>
              以下の操作により、パフォーマンス問題をシミュレートできます。
            </Alert>
            
            <Typography variant="body2" gutterBottom>
              重い処理のシミュレーション:
            </Typography>
            <Box sx={{ mb: 3 }}>
              <Button 
                variant="contained" 
                onClick={runHeavyOperation}
                disabled={isHeavyOperationRunning}
                color="warning"
              >
                重い処理を実行
              </Button>
              
              {isHeavyOperationRunning && (
                <Box sx={{ mt: 2 }}>
                  <LinearProgress />
                  <Typography variant="body2" align="center" sx={{ mt: 1 }}>
                    処理中...
                  </Typography>
                </Box>
              )}
            </Box>
            
            <Typography variant="body2" gutterBottom>
              非効率なレンダリング:
            </Typography>
            <Box sx={{ mb: 3 }}>
              <FormControlLabel
                control={
                  <Switch
                    checked={isIneffectiveRendering}
                    onChange={(e) => setIsIneffectiveRendering(e.target.checked)}
                  />
                }
                label="頻繁なレンダリングを発生させる"
              />
              
              {isIneffectiveRendering && (
                <Box sx={{ mt: 2, p: 2, border: 1, borderColor: 'divider', borderRadius: 1 }}>
                  <IneffectiveComponent />
                </Box>
              )}
            </Box>
          </Paper>
        </Grid>
        
        {/* ネットワークテスト */}
        <Grid item xs={12} md={6}>
          <Paper sx={{ p: 3, height: '100%' }}>
            <Typography variant="h6" gutterBottom>
              ネットワークテスト
            </Typography>
            <Divider sx={{ mb: 2 }} />
            
            <Typography variant="body2" gutterBottom>
              APIシミュレーション設定:
            </Typography>
            <Grid container spacing={2} sx={{ mb: 3 }}>
              <Grid item xs={12} sm={6}>
                <TextField
                  fullWidth
                  label="モックレイテンシー (ms)"
                  type="number"
                  value={mockApiLatency}
                  onChange={(e) => setMockApiLatency(Number(e.target.value))}
                  inputProps={{ min: 0, max: 10000 }}
                />
              </Grid>
              <Grid item xs={12} sm={6}>
                <TextField
                  fullWidth
                  label="失敗率 (%)"
                  type="number"
                  value={mockApiFailRate}
                  onChange={(e) => setMockApiFailRate(Number(e.target.value))}
                  inputProps={{ min: 0, max: 100 }}
                />
              </Grid>
            </Grid>
            
            <Typography variant="body2" gutterBottom>
              API呼び出しテスト:
            </Typography>
            <Box sx={{ mb: 3 }}>
              <Button 
                variant="contained" 
                color="success" 
                onClick={callSuccessfulApi}
                sx={{ mr: 2 }}
              >
                成功するAPI呼び出し
              </Button>
              
              <Button 
                variant="contained" 
                color="error" 
                onClick={callFailingApi}
              >
                失敗するAPI呼び出し
              </Button>
            </Box>
            
            <Typography variant="body2" gutterBottom>
              WebSocketテスト:
            </Typography>
            <Box>
              <Button 
                variant="outlined" 
                color="warning" 
                onClick={simulateWsReconnect}
              >
                WebSocket再接続をシミュレート
              </Button>
            </Box>
          </Paper>
        </Grid>
        
        {/* エラーバウンダリーテスト */}
        <Grid item xs={12} md={6}>
          <Paper sx={{ p: 3, height: '100%' }}>
            <Typography variant="h6" gutterBottom>
              エラーバウンダリーテスト
            </Typography>
            <Divider sx={{ mb: 2 }} />
            
            <Alert severity="warning" sx={{ mb: 2 }}>
              以下のボタンを押すと、エラーバウンダリーによってキャッチされるエラーが発生します。
              アプリケーション全体ではなく、このコンポーネントだけがエラー表示に置き換わります。
            </Alert>
            
            <Button 
              variant="contained" 
              color="error" 
              onClick={() => {
                throw new Error('エラーバウンダリーテスト用のエラー');
              }}
            >
              エラーバウンダリーをテスト
            </Button>
          </Paper>
        </Grid>
      </Grid>
      
      {/* 診断パネル */}
      <DiagnosticsPanel
        open={isPanelOpen}
        onClose={() => setIsPanelOpen(false)}
      />
    </Container>
  );
};

export const DebugDemoPage = mainLayout(DebugDemoComponent);<|MERGE_RESOLUTION|>--- conflicted
+++ resolved
@@ -78,10 +78,7 @@
     logInfo, 
     logWarning, 
     logError,
-<<<<<<< HEAD
-=======
     measurePerformance,
->>>>>>> 4c6eff27
     summary
   } = useDiagnostics();
   
