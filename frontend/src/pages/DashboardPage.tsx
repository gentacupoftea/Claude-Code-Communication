// このファイルは一時的に無効化されました
// 新しいDashboard.tsxを使用してください

import React from 'react';
import { Box, Typography } from '@mui/material';

const DashboardPage: React.FC = () => {
<<<<<<< HEAD
  // Fetch dashboard data
  const { data: dashboardData, isLoading } = useQuery({
    queryKey: ['dashboard'],
    queryFn: async () => {
      // The api service handles mock mode automatically
      return await api.get('/api/v1/dashboard/summary');
    },
  });

  // Chart data - empty in mock mode
  const isMockMode = process.env.REACT_APP_USE_MOCK_AUTH === 'true';
  const salesData = isMockMode ? [
    { date: 'Mon', sales: 0 },
    { date: 'Tue', sales: 0 },
    { date: 'Wed', sales: 0 },
    { date: 'Thu', sales: 0 },
    { date: 'Fri', sales: 0 },
    { date: 'Sat', sales: 0 },
    { date: 'Sun', sales: 0 },
  ] : [
    { date: 'Mon', sales: 4000 },
    { date: 'Tue', sales: 3000 },
    { date: 'Wed', sales: 2000 },
    { date: 'Thu', sales: 2780 },
    { date: 'Fri', sales: 1890 },
    { date: 'Sat', sales: 2390 },
    { date: 'Sun', sales: 3490 },
  ];

  const productData = isMockMode ? [] : [
    { name: 'Product A', sales: 4000 },
    { name: 'Product B', sales: 3000 },
    { name: 'Product C', sales: 2000 },
    { name: 'Product D', sales: 2780 },
    { name: 'Product E', sales: 1890 },
  ];

  return (
    <div className="space-y-6">
      <div>
        <h1 className="text-2xl font-semibold text-gray-900 dark:text-white">Dashboard</h1>
        <p className="mt-1 text-sm text-gray-500 dark:text-gray-400">
          Overview of your store's performance
        </p>
      </div>

      {/* KPI Cards */}
      <div className="grid grid-cols-1 gap-5 sm:grid-cols-2 lg:grid-cols-4">
        <KpiCard
          title="Total Revenue"
          value={dashboardData?.totalRevenue || 0}
          change={12.5}
          icon={<CurrencyDollarIcon className="h-10 w-10" />}
          loading={isLoading}
          valueFormat="currency"
        />
        <KpiCard
          title="Total Orders"
          value={dashboardData?.totalOrders || 0}
          change={-2.4}
          icon={<ShoppingCartIcon className="h-10 w-10" />}
          loading={isLoading}
        />
        <KpiCard
          title="New Customers"
          value={dashboardData?.newCustomers || 0}
          change={8.1}
          icon={<UserGroupIcon className="h-10 w-10" />}
          loading={isLoading}
        />
        <KpiCard
          title="Conversion Rate"
          value={dashboardData?.conversionRate || 0}
          change={3.2}
          icon={<ArrowTrendingUpIcon className="h-10 w-10" />}
          loading={isLoading}
          valueFormat="percentage"
        />
      </div>

      {/* Charts */}
      <div className="grid grid-cols-1 gap-6 lg:grid-cols-2">
        {/* Sales Chart */}
        <div className="bg-white dark:bg-gray-800 p-6 rounded-lg shadow">
          <h3 className="text-lg font-medium text-gray-900 dark:text-white mb-4">
            Sales Trend
          </h3>
          <div className="h-64">
            <ResponsiveContainer width="100%" height="100%">
              <LineChart data={salesData}>
                <CartesianGrid strokeDasharray="3 3" />
                <XAxis dataKey="date" />
                <YAxis />
                <Tooltip />
                <Legend />
                <Line
                  type="monotone"
                  dataKey="sales"
                  stroke="#3b82f6"
                  strokeWidth={2}
                />
              </LineChart>
            </ResponsiveContainer>
          </div>
        </div>

        {/* Product Performance */}
        <div className="bg-white dark:bg-gray-800 p-6 rounded-lg shadow">
          <h3 className="text-lg font-medium text-gray-900 dark:text-white mb-4">
            Top Products
          </h3>
          <div className="h-64">
            <ResponsiveContainer width="100%" height="100%">
              <BarChart data={productData}>
                <CartesianGrid strokeDasharray="3 3" />
                <XAxis dataKey="name" />
                <YAxis />
                <Tooltip />
                <Legend />
                <Bar dataKey="sales" fill="#8b5cf6" />
              </BarChart>
            </ResponsiveContainer>
          </div>
        </div>
      </div>

      {/* Recent Orders Table */}
      <div className="bg-white dark:bg-gray-800 shadow rounded-lg">
        <div className="px-6 py-4 border-b border-gray-200 dark:border-gray-700">
          <h3 className="text-lg font-medium text-gray-900 dark:text-white">
            Recent Orders
          </h3>
        </div>
        <div className="overflow-x-auto">
          <table className="min-w-full divide-y divide-gray-200 dark:divide-gray-700">
            <thead className="bg-gray-50 dark:bg-gray-700">
              <tr>
                <th className="px-6 py-3 text-left text-xs font-medium text-gray-500 dark:text-gray-300 uppercase tracking-wider">
                  Order ID
                </th>
                <th className="px-6 py-3 text-left text-xs font-medium text-gray-500 dark:text-gray-300 uppercase tracking-wider">
                  Customer
                </th>
                <th className="px-6 py-3 text-left text-xs font-medium text-gray-500 dark:text-gray-300 uppercase tracking-wider">
                  Date
                </th>
                <th className="px-6 py-3 text-left text-xs font-medium text-gray-500 dark:text-gray-300 uppercase tracking-wider">
                  Status
                </th>
                <th className="px-6 py-3 text-left text-xs font-medium text-gray-500 dark:text-gray-300 uppercase tracking-wider">
                  Amount
                </th>
              </tr>
            </thead>
            <tbody className="bg-white dark:bg-gray-800 divide-y divide-gray-200 dark:divide-gray-700">
              {isMockMode ? (
                <tr>
                  <td colSpan={5} className="px-6 py-4 text-center text-sm text-gray-500 dark:text-gray-400">
                    No orders yet
                  </td>
                </tr>
              ) : (
                <tr>
                  <td className="px-6 py-4 whitespace-nowrap text-sm text-gray-900 dark:text-white">
                    #1001
                  </td>
                  <td className="px-6 py-4 whitespace-nowrap text-sm text-gray-900 dark:text-white">
                    John Doe
                  </td>
                  <td className="px-6 py-4 whitespace-nowrap text-sm text-gray-500 dark:text-gray-400">
                    Dec 12, 2023
                  </td>
                  <td className="px-6 py-4 whitespace-nowrap">
                    <span className="px-2 inline-flex text-xs leading-5 font-semibold rounded-full bg-green-100 text-green-800">
                      Completed
                    </span>
                  </td>
                  <td className="px-6 py-4 whitespace-nowrap text-sm text-gray-900 dark:text-white">
                    $1,234.56
                  </td>
                </tr>
              )}
            </tbody>
          </table>
        </div>
      </div>
    </div>
=======
  return (
    <Box sx={{ p: 3 }}>
      <Typography variant="h4">
        このページは無効化されました。/dashboardまたは/analyticsをご利用ください。
      </Typography>
    </Box>
>>>>>>> 4c6eff27
  );
};

export default DashboardPage;<|MERGE_RESOLUTION|>--- conflicted
+++ resolved
@@ -5,202 +5,12 @@
 import { Box, Typography } from '@mui/material';
 
 const DashboardPage: React.FC = () => {
-<<<<<<< HEAD
-  // Fetch dashboard data
-  const { data: dashboardData, isLoading } = useQuery({
-    queryKey: ['dashboard'],
-    queryFn: async () => {
-      // The api service handles mock mode automatically
-      return await api.get('/api/v1/dashboard/summary');
-    },
-  });
-
-  // Chart data - empty in mock mode
-  const isMockMode = process.env.REACT_APP_USE_MOCK_AUTH === 'true';
-  const salesData = isMockMode ? [
-    { date: 'Mon', sales: 0 },
-    { date: 'Tue', sales: 0 },
-    { date: 'Wed', sales: 0 },
-    { date: 'Thu', sales: 0 },
-    { date: 'Fri', sales: 0 },
-    { date: 'Sat', sales: 0 },
-    { date: 'Sun', sales: 0 },
-  ] : [
-    { date: 'Mon', sales: 4000 },
-    { date: 'Tue', sales: 3000 },
-    { date: 'Wed', sales: 2000 },
-    { date: 'Thu', sales: 2780 },
-    { date: 'Fri', sales: 1890 },
-    { date: 'Sat', sales: 2390 },
-    { date: 'Sun', sales: 3490 },
-  ];
-
-  const productData = isMockMode ? [] : [
-    { name: 'Product A', sales: 4000 },
-    { name: 'Product B', sales: 3000 },
-    { name: 'Product C', sales: 2000 },
-    { name: 'Product D', sales: 2780 },
-    { name: 'Product E', sales: 1890 },
-  ];
-
-  return (
-    <div className="space-y-6">
-      <div>
-        <h1 className="text-2xl font-semibold text-gray-900 dark:text-white">Dashboard</h1>
-        <p className="mt-1 text-sm text-gray-500 dark:text-gray-400">
-          Overview of your store's performance
-        </p>
-      </div>
-
-      {/* KPI Cards */}
-      <div className="grid grid-cols-1 gap-5 sm:grid-cols-2 lg:grid-cols-4">
-        <KpiCard
-          title="Total Revenue"
-          value={dashboardData?.totalRevenue || 0}
-          change={12.5}
-          icon={<CurrencyDollarIcon className="h-10 w-10" />}
-          loading={isLoading}
-          valueFormat="currency"
-        />
-        <KpiCard
-          title="Total Orders"
-          value={dashboardData?.totalOrders || 0}
-          change={-2.4}
-          icon={<ShoppingCartIcon className="h-10 w-10" />}
-          loading={isLoading}
-        />
-        <KpiCard
-          title="New Customers"
-          value={dashboardData?.newCustomers || 0}
-          change={8.1}
-          icon={<UserGroupIcon className="h-10 w-10" />}
-          loading={isLoading}
-        />
-        <KpiCard
-          title="Conversion Rate"
-          value={dashboardData?.conversionRate || 0}
-          change={3.2}
-          icon={<ArrowTrendingUpIcon className="h-10 w-10" />}
-          loading={isLoading}
-          valueFormat="percentage"
-        />
-      </div>
-
-      {/* Charts */}
-      <div className="grid grid-cols-1 gap-6 lg:grid-cols-2">
-        {/* Sales Chart */}
-        <div className="bg-white dark:bg-gray-800 p-6 rounded-lg shadow">
-          <h3 className="text-lg font-medium text-gray-900 dark:text-white mb-4">
-            Sales Trend
-          </h3>
-          <div className="h-64">
-            <ResponsiveContainer width="100%" height="100%">
-              <LineChart data={salesData}>
-                <CartesianGrid strokeDasharray="3 3" />
-                <XAxis dataKey="date" />
-                <YAxis />
-                <Tooltip />
-                <Legend />
-                <Line
-                  type="monotone"
-                  dataKey="sales"
-                  stroke="#3b82f6"
-                  strokeWidth={2}
-                />
-              </LineChart>
-            </ResponsiveContainer>
-          </div>
-        </div>
-
-        {/* Product Performance */}
-        <div className="bg-white dark:bg-gray-800 p-6 rounded-lg shadow">
-          <h3 className="text-lg font-medium text-gray-900 dark:text-white mb-4">
-            Top Products
-          </h3>
-          <div className="h-64">
-            <ResponsiveContainer width="100%" height="100%">
-              <BarChart data={productData}>
-                <CartesianGrid strokeDasharray="3 3" />
-                <XAxis dataKey="name" />
-                <YAxis />
-                <Tooltip />
-                <Legend />
-                <Bar dataKey="sales" fill="#8b5cf6" />
-              </BarChart>
-            </ResponsiveContainer>
-          </div>
-        </div>
-      </div>
-
-      {/* Recent Orders Table */}
-      <div className="bg-white dark:bg-gray-800 shadow rounded-lg">
-        <div className="px-6 py-4 border-b border-gray-200 dark:border-gray-700">
-          <h3 className="text-lg font-medium text-gray-900 dark:text-white">
-            Recent Orders
-          </h3>
-        </div>
-        <div className="overflow-x-auto">
-          <table className="min-w-full divide-y divide-gray-200 dark:divide-gray-700">
-            <thead className="bg-gray-50 dark:bg-gray-700">
-              <tr>
-                <th className="px-6 py-3 text-left text-xs font-medium text-gray-500 dark:text-gray-300 uppercase tracking-wider">
-                  Order ID
-                </th>
-                <th className="px-6 py-3 text-left text-xs font-medium text-gray-500 dark:text-gray-300 uppercase tracking-wider">
-                  Customer
-                </th>
-                <th className="px-6 py-3 text-left text-xs font-medium text-gray-500 dark:text-gray-300 uppercase tracking-wider">
-                  Date
-                </th>
-                <th className="px-6 py-3 text-left text-xs font-medium text-gray-500 dark:text-gray-300 uppercase tracking-wider">
-                  Status
-                </th>
-                <th className="px-6 py-3 text-left text-xs font-medium text-gray-500 dark:text-gray-300 uppercase tracking-wider">
-                  Amount
-                </th>
-              </tr>
-            </thead>
-            <tbody className="bg-white dark:bg-gray-800 divide-y divide-gray-200 dark:divide-gray-700">
-              {isMockMode ? (
-                <tr>
-                  <td colSpan={5} className="px-6 py-4 text-center text-sm text-gray-500 dark:text-gray-400">
-                    No orders yet
-                  </td>
-                </tr>
-              ) : (
-                <tr>
-                  <td className="px-6 py-4 whitespace-nowrap text-sm text-gray-900 dark:text-white">
-                    #1001
-                  </td>
-                  <td className="px-6 py-4 whitespace-nowrap text-sm text-gray-900 dark:text-white">
-                    John Doe
-                  </td>
-                  <td className="px-6 py-4 whitespace-nowrap text-sm text-gray-500 dark:text-gray-400">
-                    Dec 12, 2023
-                  </td>
-                  <td className="px-6 py-4 whitespace-nowrap">
-                    <span className="px-2 inline-flex text-xs leading-5 font-semibold rounded-full bg-green-100 text-green-800">
-                      Completed
-                    </span>
-                  </td>
-                  <td className="px-6 py-4 whitespace-nowrap text-sm text-gray-900 dark:text-white">
-                    $1,234.56
-                  </td>
-                </tr>
-              )}
-            </tbody>
-          </table>
-        </div>
-      </div>
-    </div>
-=======
   return (
     <Box sx={{ p: 3 }}>
       <Typography variant="h4">
         このページは無効化されました。/dashboardまたは/analyticsをご利用ください。
       </Typography>
     </Box>
->>>>>>> 4c6eff27
   );
 };
 
