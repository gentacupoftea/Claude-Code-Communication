/**
<<<<<<< HEAD
 * Empty data utility for mock mode
 * All data should be empty/zero when REACT_APP_USE_MOCK_AUTH=true
 */

export const emptyDashboardMetrics = {
  totalSales: 0,
  totalOrders: 0,
  averageOrderValue: 0,
  conversionRate: 0,
  customerCount: 0,
  productCount: 0,
=======
 * Mock data utility for development
 * このファイルは無効化されました - 実データはAPIから取得します
 */

// 無効化されたモックデータ
export const mockDashboardMetrics = {
  totalSales: 12567890,
  totalOrders: 489,
  averageOrderValue: 25730,
  conversionRate: 3.4,
  customerCount: 1234,
  productCount: 567,
>>>>>>> 4c6eff27
};

export const emptyChartData = {
  salesChart: [],
  categoryChart: [],
};

export const emptyOrders: any[] = [];

export const emptyCustomers: any[] = [];

export const emptyProducts: any[] = [];

export const emptyNotifications: any[] = [];

export const emptyAnalyticsData = {
  traffic: {
    visitors: 0,
    pageViews: 0,
    bounceRate: 0,
    avgSessionDuration: 0,
  },
  conversion: {
    rate: 0,
    transactions: 0,
    revenue: 0,
    avgOrderValue: 0,
  },
  topPages: [],
  topProducts: [],
};

export const emptyReports: any[] = [];

export const emptyChatMessages: any[] = [];

export default {
  dashboard: {
    metrics: emptyDashboardMetrics,
    chartData: emptyChartData,
  },
  orders: emptyOrders,
  customers: emptyCustomers,
  products: emptyProducts,
  notifications: emptyNotifications,
  analytics: emptyAnalyticsData,
  reports: emptyReports,
  chat: emptyChatMessages,
};<|MERGE_RESOLUTION|>--- conflicted
+++ resolved
@@ -1,17 +1,4 @@
 /**
-<<<<<<< HEAD
- * Empty data utility for mock mode
- * All data should be empty/zero when REACT_APP_USE_MOCK_AUTH=true
- */
-
-export const emptyDashboardMetrics = {
-  totalSales: 0,
-  totalOrders: 0,
-  averageOrderValue: 0,
-  conversionRate: 0,
-  customerCount: 0,
-  productCount: 0,
-=======
  * Mock data utility for development
  * このファイルは無効化されました - 実データはAPIから取得します
  */
@@ -24,53 +11,354 @@
   conversionRate: 3.4,
   customerCount: 1234,
   productCount: 567,
->>>>>>> 4c6eff27
 };
 
-export const emptyChartData = {
-  salesChart: [],
-  categoryChart: [],
+export const mockChartData = {
+  salesChart: [
+    { date: '2024-05-01', amount: 4500000, orders: 45 },
+    { date: '2024-05-02', amount: 3800000, orders: 38 },
+    { date: '2024-05-03', amount: 5200000, orders: 52 },
+    { date: '2024-05-04', amount: 6100000, orders: 61 },
+    { date: '2024-05-05', amount: 4900000, orders: 49 },
+    { date: '2024-05-06', amount: 5600000, orders: 56 },
+    { date: '2024-05-07', amount: 7200000, orders: 72 },
+  ],
+  categoryChart: [
+    { category: '衣類', value: 45 },
+    { category: '電子機器', value: 30 },
+    { category: '食品', value: 15 },
+    { category: 'その他', value: 10 },
+  ],
 };
 
-export const emptyOrders: any[] = [];
-
-export const emptyCustomers: any[] = [];
-
-export const emptyProducts: any[] = [];
-
-export const emptyNotifications: any[] = [];
-
-export const emptyAnalyticsData = {
+export const mockOrders = [
+  {
+    id: '1001',
+    orderNumber: '#ORD-2024-1001',
+    customer: {
+      name: '田中 太郎',
+      email: 'tanaka@example.com',
+      avatar: 'https://i.pravatar.cc/150?img=1',
+    },
+    createdAt: new Date('2024-05-07T10:30:00'),
+    status: 'delivered' as const,
+    totalAmount: 45000,
+    items: [
+      { id: '1', name: 'ワイヤレスイヤホン', quantity: 1, price: 25000 },
+      { id: '2', name: 'スマホケース', quantity: 2, price: 10000 },
+    ],
+    platform: 'shopify' as const,
+    currency: 'JPY',
+    paymentMethod: 'credit_card',
+    shippingAddress: {
+      line1: '東京都渋谷区渋谷1-1-1',
+      city: '渋谷区',
+      state: '東京都',
+      postalCode: '150-0002',
+      country: 'JP',
+    },
+  },
+  {
+    id: '1002',
+    orderNumber: '#ORD-2024-1002',
+    customer: {
+      name: '佐藤 花子',
+      email: 'sato@example.com',
+      avatar: 'https://i.pravatar.cc/150?img=2',
+    },
+    createdAt: new Date('2024-05-07T09:15:00'),
+    status: 'processing' as const,
+    totalAmount: 32000,
+    items: [
+      { id: '3', name: 'スマートウォッチ', quantity: 1, price: 32000 },
+    ],
+    platform: 'rakuten' as const,
+    currency: 'JPY',
+    paymentMethod: 'bank_transfer',
+    shippingAddress: {
+      line1: '大阪府大阪市中央区本町2-2-2',
+      city: '大阪市',
+      state: '大阪府',
+      postalCode: '541-0053',
+      country: 'JP',
+    },
+  },
+  {
+    id: '1003',
+    orderNumber: '#ORD-2024-1003',
+    customer: {
+      name: '鈴木 一郎',
+      email: 'suzuki@example.com',
+      avatar: 'https://i.pravatar.cc/150?img=3',
+    },
+    createdAt: new Date('2024-05-06T16:45:00'),
+    status: 'pending' as const,
+    totalAmount: 18500,
+    items: [
+      { id: '4', name: 'Bluetoothスピーカー', quantity: 1, price: 18500 },
+    ],
+    platform: 'amazon' as const,
+    currency: 'JPY',
+    paymentMethod: 'convenience_store',
+    shippingAddress: {
+      line1: '福岡県福岡市博多区博多駅前3-3-3',
+      city: '福岡市',
+      state: '福岡県',
+      postalCode: '812-0011',
+      country: 'JP',
+    },
+  },
+];
+
+export const mockCustomers = [
+  {
+    id: '1',
+    name: '田中 太郎',
+    email: 'tanaka@example.com',
+    avatar: 'https://i.pravatar.cc/150?img=1',
+    phone: '090-1234-5678',
+    registeredAt: new Date('2023-01-15'),
+    lastOrderAt: new Date('2024-05-07'),
+    totalOrders: 24,
+    totalSpent: 580000,
+    status: 'active' as const,
+    tags: ['VIP', 'リピーター'],
+    address: {
+      line1: '東京都渋谷区渋谷1-1-1',
+      city: '渋谷区',
+      state: '東京都',
+      postalCode: '150-0002',
+      country: 'JP',
+    },
+  },
+  {
+    id: '2',
+    name: '佐藤 花子',
+    email: 'sato@example.com',
+    avatar: 'https://i.pravatar.cc/150?img=2',
+    phone: '080-2345-6789',
+    registeredAt: new Date('2023-03-20'),
+    lastOrderAt: new Date('2024-05-07'),
+    totalOrders: 15,
+    totalSpent: 320000,
+    status: 'active' as const,
+    tags: ['新規'],
+    address: {
+      line1: '大阪府大阪市中央区本町2-2-2',
+      city: '大阪市',
+      state: '大阪府',
+      postalCode: '541-0053',
+      country: 'JP',
+    },
+  },
+  {
+    id: '3',
+    name: '鈴木 一郎',
+    email: 'suzuki@example.com',
+    avatar: 'https://i.pravatar.cc/150?img=3',
+    phone: '070-3456-7890',
+    registeredAt: new Date('2023-06-10'),
+    lastOrderAt: new Date('2024-05-06'),
+    totalOrders: 8,
+    totalSpent: 185000,
+    status: 'active' as const,
+    tags: ['要フォロー'],
+    address: {
+      line1: '福岡県福岡市博多区博多駅前3-3-3',
+      city: '福岡市',
+      state: '福岡県',
+      postalCode: '812-0011',
+      country: 'JP',
+    },
+  },
+];
+
+export const mockProducts = [
+  {
+    id: '1',
+    name: 'ワイヤレスイヤホン Pro',
+    sku: 'WEP-001',
+    price: 25000,
+    cost: 12000,
+    stock: 145,
+    category: '電子機器',
+    image: 'https://picsum.photos/200/200?random=1',
+    sales: 89,
+    revenue: 2225000,
+    platform: ['shopify', 'rakuten', 'amazon'],
+  },
+  {
+    id: '2',
+    name: 'スマートウォッチ X',
+    sku: 'SW-001',
+    price: 32000,
+    cost: 18000,
+    stock: 67,
+    category: '電子機器',
+    image: 'https://picsum.photos/200/200?random=2',
+    sales: 45,
+    revenue: 1440000,
+    platform: ['shopify', 'amazon'],
+  },
+  {
+    id: '3',
+    name: 'プレミアムヘッドホン',
+    sku: 'PH-001',
+    price: 45000,
+    cost: 25000,
+    stock: 23,
+    category: '電子機器',
+    image: 'https://picsum.photos/200/200?random=3',
+    sales: 28,
+    revenue: 1260000,
+    platform: ['shopify'],
+  },
+];
+
+export const mockNotifications = [
+  {
+    id: '1',
+    title: '新規注文',
+    message: '田中太郎様から新しい注文が入りました',
+    type: 'order' as const,
+    read: false,
+    createdAt: new Date('2024-05-07T10:30:00'),
+    url: '/orders/1001',
+  },
+  {
+    id: '2',
+    title: '在庫アラート',
+    message: 'ワイヤレスイヤホン Proの在庫が少なくなっています',
+    type: 'inventory' as const,
+    read: false,
+    createdAt: new Date('2024-05-07T09:00:00'),
+    url: '/products/1',
+  },
+  {
+    id: '3',
+    title: 'システム更新',
+    message: 'システムのアップデートが完了しました',
+    type: 'system' as const,
+    read: true,
+    createdAt: new Date('2024-05-06T18:00:00'),
+  },
+];
+
+export const mockAnalyticsData = {
   traffic: {
-    visitors: 0,
-    pageViews: 0,
-    bounceRate: 0,
-    avgSessionDuration: 0,
+    visitors: 15234,
+    pageViews: 45678,
+    bounceRate: 42.3,
+    avgSessionDuration: 245,
   },
   conversion: {
-    rate: 0,
-    transactions: 0,
-    revenue: 0,
-    avgOrderValue: 0,
-  },
-  topPages: [],
-  topProducts: [],
+    rate: 3.4,
+    transactions: 234,
+    revenue: 5678900,
+    avgOrderValue: 24270,
+  },
+  topPages: [
+    { page: '/products/wireless-earbuds', views: 5432, conversion: 4.2 },
+    { page: '/products/smart-watch', views: 4321, conversion: 3.8 },
+    { page: '/category/electronics', views: 3456, conversion: 2.9 },
+  ],
+  topProducts: [
+    { name: 'ワイヤレスイヤホン Pro', sales: 89, revenue: 2225000 },
+    { name: 'スマートウォッチ X', sales: 45, revenue: 1440000 },
+    { name: 'プレミアムヘッドホン', sales: 28, revenue: 1260000 },
+  ],
 };
 
-export const emptyReports: any[] = [];
-
-export const emptyChatMessages: any[] = [];
+export const mockReports = [
+  {
+    id: '1',
+    name: '月次売上レポート - 2024年4月',
+    type: 'sales' as const,
+    createdAt: new Date('2024-05-01'),
+    status: 'completed' as const,
+    size: '2.4MB',
+    url: '/reports/monthly-sales-202404.pdf',
+  },
+  {
+    id: '2',
+    name: '在庫レポート - 2024年5月7日',
+    type: 'inventory' as const,
+    createdAt: new Date('2024-05-07'),
+    status: 'processing' as const,
+    size: '-',
+    url: null,
+  },
+  {
+    id: '3',
+    name: '顧客分析レポート - Q1 2024',
+    type: 'customer' as const,
+    createdAt: new Date('2024-04-15'),
+    status: 'completed' as const,
+    size: '3.8MB',
+    url: '/reports/customer-analysis-q1-2024.pdf',
+  },
+];
+
+export const mockChatMessages = [
+  {
+    id: '1',
+    user: {
+      name: '田中 太郎',
+      avatar: 'https://i.pravatar.cc/150?img=1',
+    },
+    message: '商品の在庫状況を教えてください',
+    timestamp: new Date('2024-05-07T10:30:00'),
+    type: 'user' as const,
+  },
+  {
+    id: '2',
+    user: {
+      name: 'AI Assistant',
+      avatar: '/ai-avatar.png',
+    },
+    message: '現在の在庫状況をお調べします。ワイヤレスイヤホン Proは145個、スマートウォッチ Xは67個の在庫があります。',
+    timestamp: new Date('2024-05-07T10:30:30'),
+    type: 'assistant' as const,
+  },
+  {
+    id: '3',
+    user: {
+      name: '田中 太郎',
+      avatar: 'https://i.pravatar.cc/150?img=1',
+    },
+    message: '先月の売上データを見せてください',
+    timestamp: new Date('2024-05-07T10:31:00'),
+    type: 'user' as const,
+  },
+  {
+    id: '4',
+    user: {
+      name: 'AI Assistant',
+      avatar: '/ai-avatar.png',
+    },
+    message: '4月の売上データをお見せします。総売上は￥12,567,890、注文数は489件、平均注文額は￥25,730でした。',
+    timestamp: new Date('2024-05-07T10:31:30'),
+    type: 'assistant' as const,
+    attachments: [
+      {
+        type: 'chart',
+        title: '月次売上推移',
+        data: mockChartData.salesChart,
+      },
+    ],
+  },
+];
 
 export default {
   dashboard: {
-    metrics: emptyDashboardMetrics,
-    chartData: emptyChartData,
-  },
-  orders: emptyOrders,
-  customers: emptyCustomers,
-  products: emptyProducts,
-  notifications: emptyNotifications,
-  analytics: emptyAnalyticsData,
-  reports: emptyReports,
-  chat: emptyChatMessages,
+    metrics: mockDashboardMetrics,
+    chartData: mockChartData,
+  },
+  orders: mockOrders,
+  customers: mockCustomers,
+  products: mockProducts,
+  notifications: mockNotifications,
+  analytics: mockAnalyticsData,
+  reports: mockReports,
+  chat: mockChatMessages,
 };