--- conflicted
+++ resolved
@@ -76,21 +76,8 @@
     if (!tokens || isTokenExpired()) return;
     
     try {
-<<<<<<< HEAD
-      const apiUser = await authService.getCurrentUser() as any;
-      const userData: User = {
-        id: apiUser.id,
-        email: apiUser.email,
-        full_name: apiUser.full_name,
-        is_active: apiUser.is_active,
-        is_superuser: apiUser.is_superuser,
-        created_at: apiUser.created_at
-      };
-      setUser(userData);
-=======
       const userData = await authService.getCurrentUser();
       setUser(userData as any);
->>>>>>> 4c6eff27
       saveUserToStorage(userData);
     } catch (error) {
       console.error('Error fetching current user:', error);
@@ -132,18 +119,8 @@
     try {
       const response = await authService.login(credentials.email, credentials.password);
       
-<<<<<<< HEAD
-      const authTokens: AuthTokens = {
-        access_token: response.access_token,
-        refresh_token: response.refresh_token,
-        token_type: response.token_type || 'Bearer'
-      };
-      setTokens(authTokens);
-      saveTokensToStorage(authTokens);
-=======
       setTokens(response as any);
       saveTokensToStorage(response as any);
->>>>>>> 4c6eff27
       
       // ユーザー情報を取得
       await fetchCurrentUser();
@@ -168,18 +145,8 @@
         name: data.fullName || '',
       });
       
-<<<<<<< HEAD
-      const authTokens: AuthTokens = {
-        access_token: response.access_token,
-        refresh_token: response.refresh_token,
-        token_type: response.token_type || 'Bearer'
-      };
-      setTokens(authTokens);
-      saveTokensToStorage(authTokens);
-=======
       setTokens(response as any);
       saveTokensToStorage(response as any);
->>>>>>> 4c6eff27
       
       // ユーザー情報を取得
       await fetchCurrentUser();
@@ -211,20 +178,9 @@
     if (!tokens?.refresh_token) return;
     
     try {
-<<<<<<< HEAD
-      const response = await authService.refreshToken(tokens.refresh_token);
-      const authTokens: AuthTokens = {
-        access_token: response.access_token,
-        refresh_token: response.refresh_token,
-        token_type: response.token_type || 'Bearer'
-      };
-      setTokens(authTokens);
-      saveTokensToStorage(authTokens);
-=======
       const newTokens = await authService.refreshToken(tokens.refresh_token);
       setTokens(newTokens as any);
       saveTokensToStorage(newTokens as any);
->>>>>>> 4c6eff27
       
       // リフレッシュ成功後に現在のユーザー情報を取得
       await fetchCurrentUser();
