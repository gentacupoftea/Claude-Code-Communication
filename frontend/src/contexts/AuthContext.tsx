import React, { createContext, useState, useEffect, useContext, ReactNode } from 'react';
import authService from '../services/authService';
import { ConnectionStatus } from '../services/connectionService';
import { User } from '../types/auth';

export interface AuthTokens {
  access_token: string;
  refresh_token: string;
  expires_in: number;
  token_type?: string;
}

interface AuthContextType {
  user: User | null;
  token: string | null;
  loading: boolean;
  isAuthenticated: boolean;
  isLoading: boolean;
  error: string | null;
  login: (credentials: { email: string; password: string }) => Promise<void>;
  signup: (data: { email: string; password: string; name?: string }) => Promise<void>;
  logout: () => Promise<void>;
  updateUser: (user: User) => void;
  clearError: () => void;
  refreshToken: () => Promise<boolean>;
  hasPermission: (permission: string) => boolean;
  hasRole: (role: string | string[]) => boolean;
  getProfile: () => Promise<void>;
  resetPassword: (email: string) => Promise<void>;
  setError: (error: string) => void;
}

const AuthContext = createContext<AuthContextType | null>(null);

export const AuthProvider: React.FC<{ children: ReactNode }> = ({ children }) => {
  const [user, setUser] = useState<User | null>(null);
  const [token, setToken] = useState<string | null>(null);
  const [refreshToken, setRefreshToken] = useState<string | null>(null);
  const [tokenExpiry, setTokenExpiry] = useState<number | null>(null);
  const [loading, setLoading] = useState(true);
  const [error, setError] = useState<string | null>(null);

  // Initialize auth state from localStorage
  useEffect(() => {
    const initializeAuth = async () => {
      setLoading(true);
      
      try {
        const storedToken = localStorage.getItem('auth_access_token');
        const storedRefreshToken = localStorage.getItem('auth_refresh_token');
        const storedTokenExpiry = localStorage.getItem('auth_token_expiry');
        const storedUser = localStorage.getItem('auth_user');
        
        if (storedToken && storedRefreshToken && storedUser) {
          setToken(storedToken);
          setRefreshToken(storedRefreshToken);
          
          if (storedTokenExpiry) {
            setTokenExpiry(parseInt(storedTokenExpiry));
            
            // Check if token is expired and refresh if needed
            const now = Date.now();
            if (parseInt(storedTokenExpiry) < now) {
              await refreshTokenHandler();
            }
          }
          
          setUser(JSON.parse(storedUser));
        } else {
          // No stored auth data, user is not logged in
          console.log('🔍 AuthContext: 認証データなし - ログアウト状態');
          clearAuthState();
        }
      } catch (error) {
        console.error('Error initializing auth', error);
        clearAuthState();
      } finally {
        setLoading(false);
      }
    };
    
    initializeAuth();
  }, []);

  // Helper function to clear auth state
  const clearAuthState = () => {
    setUser(null);
    setToken(null);
    setRefreshToken(null);
    setTokenExpiry(null);
    localStorage.removeItem('auth_access_token');
    localStorage.removeItem('auth_refresh_token');
    localStorage.removeItem('auth_token_expiry');
    localStorage.removeItem('auth_user');
  };
  
  // Helper function to save auth state
  const saveAuthState = (
    accessToken: string, 
    refreshTokenValue: string, 
    expiresIn: number, 
    userData: User
  ) => {
    const expiry = Date.now() + expiresIn * 1000;
    setToken(accessToken);
    setRefreshToken(refreshTokenValue);
    setTokenExpiry(expiry);
    setUser(userData as User);
    
    localStorage.setItem('auth_access_token', accessToken);
    localStorage.setItem('auth_refresh_token', refreshTokenValue);
    localStorage.setItem('auth_token_expiry', expiry.toString());
    localStorage.setItem('auth_user', JSON.stringify(userData));
  };
  
  // Login handler
  const login = async (credentials: { email: string; password: string }) => {
    setError(null);
    setLoading(true);
    
    try {
<<<<<<< HEAD
      // Mock mode for development/demo
      if (process.env.REACT_APP_USE_MOCK_AUTH === 'true') {
        if (credentials.email === 'demo@conea.ai' && credentials.password === 'password') {
          const mockUser = {
            id: '1',
            email: 'demo@conea.ai',
            name: 'Demo User',
            role: 'admin',
            permissions: ['read:all', 'write:all', 'admin:all']
          };
          saveAuthState(
            'mock-access-token',
            'mock-refresh-token',
            3600,
            mockUser
          );
          return;
        } else {
          throw new Error('Invalid credentials');
        }
      }
      
      const response = await authService.login(credentials.email, credentials.password);
      
      // Make sure we have all required data
      if (!response.access_token || !response.refresh_token || !response.user) {
        throw new Error('Invalid server response');
      }
=======
      // For demo purposes, simulate successful login
      const mockUser: User = {
        id: '1',
        email: credentials.email,
        full_name: 'Demo User',
        is_active: true,
        is_superuser: false,
        created_at: new Date().toISOString(),
        role: 'admin',
        permissions: ['read:all', 'write:all', 'admin:all']
      };
>>>>>>> 4c6eff27
      
      // Map backend User to frontend User format
      const userData: User = {
        id: response.user.id,
        email: response.user.email,
        name: response.user.full_name,
        role: response.user.role,
        permissions: response.user.permissions,
      };
      
      // Save auth state
      saveAuthState(
<<<<<<< HEAD
        response.access_token,
        response.refresh_token,
        3600, // Default 1 hour
        userData
=======
        'demo-access-token',
        'demo-refresh-token',
        3600, // 1 hour
        mockUser
>>>>>>> 4c6eff27
      );
      
    } catch (err) {
      const message = err instanceof Error ? err.message : 'Login failed';
      setError(message);
      throw err;
    } finally {
      setLoading(false);
    }
  };

  // Signup handler
  const signup = async (data: { email: string; password: string; name?: string }) => {
    setError(null);
    setLoading(true);
    
    try {
      // For demo purposes, simulate successful signup and auto-login
      const mockUser: User = {
        id: '1',
        email: data.email,
        full_name: data.name || 'Demo User',
        is_active: true,
        is_superuser: false,
        created_at: new Date().toISOString(),
        role: 'admin',
        permissions: ['read:all', 'write:all', 'admin:all']
      };
      
<<<<<<< HEAD
      // Registration in our service automatically logs the user in
      if (response.access_token && response.refresh_token && response.user) {
        // Map backend User to frontend User format
        const userData: User = {
          id: response.user.id,
          email: response.user.email,
          name: response.user.full_name,
          role: response.user.role,
          permissions: response.user.permissions,
        };
        
        saveAuthState(
          response.access_token,
          response.refresh_token,
          3600,
          userData
        );
      } else {
        // If the API doesn't log in automatically, do it manually
        await login({ email: data.email, password: data.password });
      }
=======
      saveAuthState(
        'demo-access-token',
        'demo-refresh-token',
        3600,
        mockUser
      );
>>>>>>> 4c6eff27
    } catch (err) {
      const message = err instanceof Error ? err.message : 'Signup failed';
      setError(message);
      throw err;
    } finally {
      setLoading(false);
    }
  };

  // Logout handler
  const logout = async () => {
    try {
      // Send logout request to server
      await authService.logout();
    } catch (error) {
      console.error('Error during logout', error);
    } finally {
      // Clear local state regardless of server response
      clearAuthState();
    }
  };

  // Update user data
  const updateUser = (updatedUser: User) => {
    if (!user) return;
    
    const newUser = { ...user, ...updatedUser };
    setUser(newUser);
    localStorage.setItem('auth_user', JSON.stringify(newUser));
  };
  
  // Error handling
  const clearError = () => {
    setError(null);
  };
  
  // Refresh token handler
  const refreshTokenHandler = async (): Promise<boolean> => {
    if (!refreshToken) return false;
    
    try {
      const response = await authService.refreshToken(refreshToken);
      
      if (response.access_token && response.refresh_token) {
        // Map backend User to frontend User format if user exists
        let userData = user as User;
        if (response.user) {
          userData = {
            id: response.user.id,
            email: response.user.email,
            name: response.user.full_name,
            role: response.user.role,
            permissions: response.user.permissions,
          };
        }
        
        saveAuthState(
<<<<<<< HEAD
          response.access_token,
          response.refresh_token,
          3600,
          userData
=======
          response.token,
          response.refreshToken,
          3600,
          response.user || user as User
>>>>>>> 4c6eff27
        );
        return true;
      }
      return false;
    } catch (error) {
      console.error('Token refresh failed', error);
      clearAuthState();
      return false;
    }
  };
  
  // Get user profile
  const getProfileHandler = async (): Promise<void> => {
    if (!token) {
      throw new Error('Not authenticated');
    }
    
    try {
<<<<<<< HEAD
      const apiUser = await authService.getCurrentUser();
      // Map backend User to frontend User format
      const userData: User = {
        id: apiUser.id,
        email: apiUser.email,
        name: apiUser.full_name,
        role: apiUser.role,
        permissions: apiUser.permissions,
      };
      setUser(userData);
=======
      const userData = await authService.getCurrentUser();
      setUser(userData as User);
>>>>>>> 4c6eff27
      localStorage.setItem('auth_user', JSON.stringify(userData));
    } catch (error) {
      console.error('Failed to fetch user profile', error);
      throw error;
    }
  };
  
  // Reset password
  const resetPasswordHandler = async (email: string): Promise<void> => {
    setError(null);
    setLoading(true);
    
    try {
      await authService.forgotPassword(email);
    } catch (err) {
      const message = err instanceof Error ? err.message : 'Password reset failed';
      setError(message);
      throw err;
    } finally {
      setLoading(false);
    }
  };
  
  // Permission checking
  const hasPermission = (permission: string): boolean => {
    if (!user || !user.permissions) return false;
    
    // Check for admin permission which grants all access
    if (user.permissions.includes('admin:all')) return true;
    
    return user.permissions.includes(permission);
  };
  
  // Role checking
  const hasRole = (role: string | string[]): boolean => {
    if (!user || !user.role) return false;
    
    const roles = Array.isArray(role) ? role : [role];
    return roles.includes(user.role);
  };

  // Check if user is authenticated
  const isAuthenticated = !!user && !!token;
  const isLoading = loading;

  const value: AuthContextType = {
    user,
    token,
    loading,
    isAuthenticated,
    isLoading,
    error,
    login,
    signup,
    logout,
    updateUser,
    clearError,
    refreshToken: refreshTokenHandler,
    hasPermission,
    hasRole,
    getProfile: getProfileHandler,
    resetPassword: resetPasswordHandler,
    setError,
  };

  return <AuthContext.Provider value={value}>{children}</AuthContext.Provider>;
};

// useAuth フックのエクスポート
export const useAuth = () => {
  const context = useContext(AuthContext);
  if (!context) {
    throw new Error('useAuth must be used within an AuthProvider');
  }
  return context;
};

export { AuthContext };
export default AuthContext;<|MERGE_RESOLUTION|>--- conflicted
+++ resolved
@@ -119,36 +119,6 @@
     setLoading(true);
     
     try {
-<<<<<<< HEAD
-      // Mock mode for development/demo
-      if (process.env.REACT_APP_USE_MOCK_AUTH === 'true') {
-        if (credentials.email === 'demo@conea.ai' && credentials.password === 'password') {
-          const mockUser = {
-            id: '1',
-            email: 'demo@conea.ai',
-            name: 'Demo User',
-            role: 'admin',
-            permissions: ['read:all', 'write:all', 'admin:all']
-          };
-          saveAuthState(
-            'mock-access-token',
-            'mock-refresh-token',
-            3600,
-            mockUser
-          );
-          return;
-        } else {
-          throw new Error('Invalid credentials');
-        }
-      }
-      
-      const response = await authService.login(credentials.email, credentials.password);
-      
-      // Make sure we have all required data
-      if (!response.access_token || !response.refresh_token || !response.user) {
-        throw new Error('Invalid server response');
-      }
-=======
       // For demo purposes, simulate successful login
       const mockUser: User = {
         id: '1',
@@ -160,30 +130,13 @@
         role: 'admin',
         permissions: ['read:all', 'write:all', 'admin:all']
       };
->>>>>>> 4c6eff27
-      
-      // Map backend User to frontend User format
-      const userData: User = {
-        id: response.user.id,
-        email: response.user.email,
-        name: response.user.full_name,
-        role: response.user.role,
-        permissions: response.user.permissions,
-      };
       
       // Save auth state
       saveAuthState(
-<<<<<<< HEAD
-        response.access_token,
-        response.refresh_token,
-        3600, // Default 1 hour
-        userData
-=======
         'demo-access-token',
         'demo-refresh-token',
         3600, // 1 hour
         mockUser
->>>>>>> 4c6eff27
       );
       
     } catch (err) {
@@ -213,36 +166,12 @@
         permissions: ['read:all', 'write:all', 'admin:all']
       };
       
-<<<<<<< HEAD
-      // Registration in our service automatically logs the user in
-      if (response.access_token && response.refresh_token && response.user) {
-        // Map backend User to frontend User format
-        const userData: User = {
-          id: response.user.id,
-          email: response.user.email,
-          name: response.user.full_name,
-          role: response.user.role,
-          permissions: response.user.permissions,
-        };
-        
-        saveAuthState(
-          response.access_token,
-          response.refresh_token,
-          3600,
-          userData
-        );
-      } else {
-        // If the API doesn't log in automatically, do it manually
-        await login({ email: data.email, password: data.password });
-      }
-=======
       saveAuthState(
         'demo-access-token',
         'demo-refresh-token',
         3600,
         mockUser
       );
->>>>>>> 4c6eff27
     } catch (err) {
       const message = err instanceof Error ? err.message : 'Signup failed';
       setError(message);
@@ -286,31 +215,12 @@
     try {
       const response = await authService.refreshToken(refreshToken);
       
-      if (response.access_token && response.refresh_token) {
-        // Map backend User to frontend User format if user exists
-        let userData = user as User;
-        if (response.user) {
-          userData = {
-            id: response.user.id,
-            email: response.user.email,
-            name: response.user.full_name,
-            role: response.user.role,
-            permissions: response.user.permissions,
-          };
-        }
-        
+      if (response.token && response.refreshToken) {
         saveAuthState(
-<<<<<<< HEAD
-          response.access_token,
-          response.refresh_token,
-          3600,
-          userData
-=======
           response.token,
           response.refreshToken,
           3600,
           response.user || user as User
->>>>>>> 4c6eff27
         );
         return true;
       }
@@ -329,21 +239,8 @@
     }
     
     try {
-<<<<<<< HEAD
-      const apiUser = await authService.getCurrentUser();
-      // Map backend User to frontend User format
-      const userData: User = {
-        id: apiUser.id,
-        email: apiUser.email,
-        name: apiUser.full_name,
-        role: apiUser.role,
-        permissions: apiUser.permissions,
-      };
-      setUser(userData);
-=======
       const userData = await authService.getCurrentUser();
       setUser(userData as User);
->>>>>>> 4c6eff27
       localStorage.setItem('auth_user', JSON.stringify(userData));
     } catch (error) {
       console.error('Failed to fetch user profile', error);
@@ -357,7 +254,7 @@
     setLoading(true);
     
     try {
-      await authService.forgotPassword(email);
+      await authService.resetPassword(email);
     } catch (err) {
       const message = err instanceof Error ? err.message : 'Password reset failed';
       setError(message);
