import React, { createContext, useContext, useEffect, useState } from 'react';
import offlineService from '../services/offlineService';

<<<<<<< HEAD
// Type definitions
interface PendingAction {
  id: string;
  type: string;
  entity: string;
  entityType: string;
  entityId: string;
  action: string;
  data: any;
  timestamp: Date;
}

interface CachedData {
=======
interface CachedData {
  id: string;
  data: any;
  timestamp: Date;
  entityType: string;
}

interface PendingAction {
>>>>>>> 4c6eff27
  id: string;
  type: string;
  data: any;
  timestamp: Date;
<<<<<<< HEAD
=======
  entityType: string;
  action: string;
  entityId: string;
>>>>>>> 4c6eff27
}

interface OfflineContextType {
  isOffline: boolean;
  pendingActions: PendingAction[];
  pendingActionsCount: number;
  isSyncing: boolean;
  lastSyncTime: Date | null;
  cachedEntities: string[];
  syncNow: () => Promise<void>;
  clearCache: (entityType?: string) => Promise<void>;
  clearPendingActions: () => Promise<void>;
}

export const OfflineContext = createContext<OfflineContextType | undefined>(undefined);

export const OfflineProvider: React.FC<{ children: React.ReactNode }> = ({ children }) => {
  const [isOffline, setIsOffline] = useState(!navigator.onLine);
  const [pendingActions, setPendingActions] = useState<PendingAction[]>([]);
  const [isSyncing, setIsSyncing] = useState(false);
  const [lastSyncTime, setLastSyncTime] = useState<Date | null>(null);
  const [cachedEntities, setCachedEntities] = useState<string[]>([]);

  useEffect(() => {
    // Initialize offline service
    offlineService.initialize().then(() => {
      // Load initial state
      loadPendingActions();
      loadCachedEntities();
    });

    // Subscribe to offline status changes
<<<<<<< HEAD
=======
    const handleOffline = () => setIsOffline(true);
>>>>>>> 4c6eff27
    const handleOnline = () => {
      setIsOffline(false);
      loadPendingActions();
    };
    
<<<<<<< HEAD
    const handleOffline = () => {
      setIsOffline(true);
    };
    
    window.addEventListener('online', handleOnline);
    window.addEventListener('offline', handleOffline);

    return () => {
      window.removeEventListener('online', handleOnline);
      window.removeEventListener('offline', handleOffline);
=======
    window.addEventListener('offline', handleOffline);
    window.addEventListener('online', handleOnline);

    return () => {
      window.removeEventListener('offline', handleOffline);
      window.removeEventListener('online', handleOnline);
>>>>>>> 4c6eff27
    };
  }, []);

  const loadPendingActions = async () => {
    const actions = await offlineService.getPendingActions();
    setPendingActions(actions as PendingAction[]);
  };

  const loadCachedEntities = async () => {
<<<<<<< HEAD
    // TODO: Implement getCachedEntityTypes in offlineService
=======
>>>>>>> 4c6eff27
    setCachedEntities([]);
  };

  const syncNow = async () => {
    if (isSyncing || isOffline) return;
    
    setIsSyncing(true);
    try {
<<<<<<< HEAD
      // TODO: Implement processPendingActions in offlineService
=======
>>>>>>> 4c6eff27
      await loadPendingActions();
      setLastSyncTime(new Date());
    } finally {
      setIsSyncing(false);
    }
  };

  const clearCache = async (entityType?: string) => {
<<<<<<< HEAD
    // TODO: Implement clearCache in offlineService
=======
>>>>>>> 4c6eff27
    await loadCachedEntities();
  };

  const clearPendingActions = async () => {
<<<<<<< HEAD
    // TODO: Implement clearPendingActions in offlineService
    await loadPendingActions();
=======
    setPendingActions([]);
>>>>>>> 4c6eff27
  };

  return (
    <OfflineContext.Provider
      value={{
        isOffline,
        pendingActions,
        pendingActionsCount: pendingActions.length,
        isSyncing,
        lastSyncTime,
        cachedEntities,
        syncNow,
        clearCache,
        clearPendingActions
      }}
    >
      {children}
    </OfflineContext.Provider>
  );
};

export const useOffline = () => {
  const context = useContext(OfflineContext);
  if (context === undefined) {
    throw new Error('useOffline must be used within an OfflineProvider');
  }
  return context;
};<|MERGE_RESOLUTION|>--- conflicted
+++ resolved
@@ -1,21 +1,6 @@
 import React, { createContext, useContext, useEffect, useState } from 'react';
 import offlineService from '../services/offlineService';
 
-<<<<<<< HEAD
-// Type definitions
-interface PendingAction {
-  id: string;
-  type: string;
-  entity: string;
-  entityType: string;
-  entityId: string;
-  action: string;
-  data: any;
-  timestamp: Date;
-}
-
-interface CachedData {
-=======
 interface CachedData {
   id: string;
   data: any;
@@ -24,17 +9,13 @@
 }
 
 interface PendingAction {
->>>>>>> 4c6eff27
   id: string;
   type: string;
   data: any;
   timestamp: Date;
-<<<<<<< HEAD
-=======
   entityType: string;
   action: string;
   entityId: string;
->>>>>>> 4c6eff27
 }
 
 interface OfflineContextType {
@@ -67,34 +48,18 @@
     });
 
     // Subscribe to offline status changes
-<<<<<<< HEAD
-=======
     const handleOffline = () => setIsOffline(true);
->>>>>>> 4c6eff27
     const handleOnline = () => {
       setIsOffline(false);
       loadPendingActions();
     };
     
-<<<<<<< HEAD
-    const handleOffline = () => {
-      setIsOffline(true);
-    };
-    
-    window.addEventListener('online', handleOnline);
-    window.addEventListener('offline', handleOffline);
-
-    return () => {
-      window.removeEventListener('online', handleOnline);
-      window.removeEventListener('offline', handleOffline);
-=======
     window.addEventListener('offline', handleOffline);
     window.addEventListener('online', handleOnline);
 
     return () => {
       window.removeEventListener('offline', handleOffline);
       window.removeEventListener('online', handleOnline);
->>>>>>> 4c6eff27
     };
   }, []);
 
@@ -104,10 +69,6 @@
   };
 
   const loadCachedEntities = async () => {
-<<<<<<< HEAD
-    // TODO: Implement getCachedEntityTypes in offlineService
-=======
->>>>>>> 4c6eff27
     setCachedEntities([]);
   };
 
@@ -116,10 +77,6 @@
     
     setIsSyncing(true);
     try {
-<<<<<<< HEAD
-      // TODO: Implement processPendingActions in offlineService
-=======
->>>>>>> 4c6eff27
       await loadPendingActions();
       setLastSyncTime(new Date());
     } finally {
@@ -128,20 +85,11 @@
   };
 
   const clearCache = async (entityType?: string) => {
-<<<<<<< HEAD
-    // TODO: Implement clearCache in offlineService
-=======
->>>>>>> 4c6eff27
     await loadCachedEntities();
   };
 
   const clearPendingActions = async () => {
-<<<<<<< HEAD
-    // TODO: Implement clearPendingActions in offlineService
-    await loadPendingActions();
-=======
     setPendingActions([]);
->>>>>>> 4c6eff27
   };
 
   return (
