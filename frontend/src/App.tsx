import React from 'react';
import { BrowserRouter as Router, Routes, Route, Navigate } from 'react-router-dom';
import { QueryClient, QueryClientProvider } from '@tanstack/react-query';
import { Provider } from 'react-redux';
import { store } from './store';
import ThemeWrapper from './components/layout/ThemeWrapper';
import { ConnectionProvider } from './contexts/ConnectionContext';
import { NotificationProvider } from './contexts/NotificationContext';
import { OfflineProvider } from './contexts/OfflineContext';
import { AuthProvider } from './contexts/AuthContext';
import LoginPage from './pages/LoginPage';
<<<<<<< HEAD
import SignupPage from './pages/SignupPage';
import Dashboard from './pages/Dashboard/Dashboard';
import OrdersPage from './pages/OrdersPage';
import AnalyticsDashboard from './pages/AnalyticsDashboard';
import { ApiSettings } from './pages/ApiSettings/ApiSettings';
import { ChatAnalysis } from './pages/ChatAnalysis/ChatAnalysis';
import { DashboardEditor } from './pages/DashboardEditor/DashboardEditor';
import { SavedDashboards } from './pages/SavedDashboards/SavedDashboards';
import { LandingPage } from './pages/LandingPage/LandingPage';
import { Reports } from './pages/Reports/Reports';
import { Settings } from './pages/Settings/Settings';
import { Customers } from './pages/Customers/Customers';
import { Profile } from './pages/Profile/Profile';
import { ProfileEdit } from './pages/Profile/ProfileEdit';
import { Notifications } from './pages/Notifications/Notifications';
import ServerConnectionPage from './pages/ServerConnection/ServerConnectionPage';
import { UserProfilePage } from './pages/User';
import { DebugDemoPage } from './pages/Debug/DebugDemoPage';
import { HelpSystemDemo } from './pages/Help/HelpSystemDemo';
import { ErrorBoundary } from './components/debug';
=======
import HeroPage from './pages/HeroPage';
import DashboardPageLayout from './pages/DashboardPageLayout';
>>>>>>> 4c6eff27

// Create a client
const queryClient = new QueryClient({
  defaultOptions: {
    queries: {
      retry: 1,
      staleTime: 5 * 60 * 1000, // 5 minutes
    },
  },
});

const App: React.FC = () => {
  return (
<<<<<<< HEAD
    <ErrorBoundary componentName="App">
      <Provider store={store}>
        <ThemeWrapper>
          <QueryClientProvider client={queryClient}>
            <AuthProvider>
              <ConnectionProvider>
                <OfflineProvider>
                  <NotificationProvider>
                    <Router>
                      <Routes>
                        {/* Public routes */}
                        <Route path="/login" element={<LoginPage />} />
                        <Route path="/signup" element={<SignupPage />} />
                        
                        {/* Protected routes */}
                        <Route element={<ProtectedRoute />}>
                          <Route element={<DashboardLayout />}>
                            <Route path="/" element={<Navigate to="/dashboard" replace />} />
                            <Route path="/dashboard" element={
                              <ErrorBoundary componentName="Dashboard">
                                <Dashboard />
                              </ErrorBoundary>
                            } />
                            <Route path="/server-connection" element={
                              <ErrorBoundary componentName="ServerConnection">
                                <ServerConnectionPage />
                              </ErrorBoundary>
                            } />
                            <Route path="/orders" element={
                              <ErrorBoundary componentName="Orders">
                                <OrdersPage />
                              </ErrorBoundary>
                            } />
                            <Route path="/customers" element={
                              <ErrorBoundary componentName="Customers">
                                <Customers />
                              </ErrorBoundary>
                            } />
                            <Route path="/analytics" element={
                              <ErrorBoundary componentName="Analytics">
                                <AnalyticsDashboard />
                              </ErrorBoundary>
                            } />
                            <Route path="/api-settings" element={
                              <ErrorBoundary componentName="ApiSettings">
                                <ApiSettings />
                              </ErrorBoundary>
                            } />
                            <Route path="/chat" element={
                              <ErrorBoundary componentName="ChatAnalysis">
                                <ChatAnalysis />
                              </ErrorBoundary>
                            } />
                            <Route path="/dashboard-editor" element={
                              <ErrorBoundary componentName="DashboardEditor">
                                <DashboardEditor />
                              </ErrorBoundary>
                            } />
                            <Route path="/dashboard-editor/:id" element={
                              <ErrorBoundary componentName="DashboardEditorWithId">
                                <DashboardEditor />
                              </ErrorBoundary>
                            } />
                            <Route path="/saved-dashboards" element={
                              <ErrorBoundary componentName="SavedDashboards">
                                <SavedDashboards />
                              </ErrorBoundary>
                            } />
                            <Route path="/reports" element={
                              <ErrorBoundary componentName="Reports">
                                <Reports />
                              </ErrorBoundary>
                            } />
                            <Route path="/settings" element={
                              <ErrorBoundary componentName="Settings">
                                <Settings />
                              </ErrorBoundary>
                            } />
                            <Route path="/profile" element={
                              <ErrorBoundary componentName="UserProfile">
                                <UserProfilePage />
                              </ErrorBoundary>
                            } />
                            <Route path="/profile/edit" element={
                              <ErrorBoundary componentName="ProfileEdit">
                                <ProfileEdit />
                              </ErrorBoundary>
                            } />
                            <Route path="/notifications" element={
                              <ErrorBoundary componentName="Notifications">
                                <Notifications />
                              </ErrorBoundary>
                            } />
                            <Route path="/debug" element={
                              <ErrorBoundary componentName="DebugDemo">
                                <DebugDemoPage />
                              </ErrorBoundary>
                            } />
                            <Route path="/help" element={
                              <ErrorBoundary componentName="HelpSystem">
                                <HelpSystemDemo />
                              </ErrorBoundary>
                            } />
                          </Route>
                        </Route>
                        
                        {/* Catch all */}
                        <Route path="*" element={<Navigate to="/" replace />} />
                      </Routes>
                    </Router>
                  </NotificationProvider>
                </OfflineProvider>
              </ConnectionProvider>
            </AuthProvider>
          </QueryClientProvider>
        </ThemeWrapper>
      </Provider>
    </ErrorBoundary>
=======
    <Provider store={store}>
      <ThemeWrapper>
        <QueryClientProvider client={queryClient}>
          <ConnectionProvider>
            <NotificationProvider>
              <OfflineProvider>
                <AuthProvider>
                  <Router>
                    <Routes>
                      {/* パブリックページ */}
                      <Route path="/" element={<HeroPage />} />
                      <Route path="/login" element={<LoginPage />} />
                      
                      {/* ダッシュボードページ */}
                      <Route path="/dashboard" element={<DashboardPageLayout />} />
                      <Route path="/analytics" element={<DashboardPageLayout />} />
                      <Route path="/chat" element={<DashboardPageLayout />} />
                      <Route path="/orders" element={<DashboardPageLayout />} />
                      <Route path="/customers" element={<DashboardPageLayout />} />
                      <Route path="/products" element={<DashboardPageLayout />} />
                      <Route path="/reports" element={<DashboardPageLayout />} />
                      <Route path="/settings" element={<DashboardPageLayout />} />
                      <Route path="/profile" element={<DashboardPageLayout />} />
                      <Route path="/help" element={<DashboardPageLayout />} />
                      
                      {/* 404ページのリダイレクト */}
                      <Route path="*" element={<Navigate to="/" replace />} />
                    </Routes>
                  </Router>
                </AuthProvider>
              </OfflineProvider>
            </NotificationProvider>
          </ConnectionProvider>
        </QueryClientProvider>
      </ThemeWrapper>
    </Provider>
>>>>>>> 4c6eff27
  );
};

export default App;<|MERGE_RESOLUTION|>--- conflicted
+++ resolved
@@ -9,31 +9,8 @@
 import { OfflineProvider } from './contexts/OfflineContext';
 import { AuthProvider } from './contexts/AuthContext';
 import LoginPage from './pages/LoginPage';
-<<<<<<< HEAD
-import SignupPage from './pages/SignupPage';
-import Dashboard from './pages/Dashboard/Dashboard';
-import OrdersPage from './pages/OrdersPage';
-import AnalyticsDashboard from './pages/AnalyticsDashboard';
-import { ApiSettings } from './pages/ApiSettings/ApiSettings';
-import { ChatAnalysis } from './pages/ChatAnalysis/ChatAnalysis';
-import { DashboardEditor } from './pages/DashboardEditor/DashboardEditor';
-import { SavedDashboards } from './pages/SavedDashboards/SavedDashboards';
-import { LandingPage } from './pages/LandingPage/LandingPage';
-import { Reports } from './pages/Reports/Reports';
-import { Settings } from './pages/Settings/Settings';
-import { Customers } from './pages/Customers/Customers';
-import { Profile } from './pages/Profile/Profile';
-import { ProfileEdit } from './pages/Profile/ProfileEdit';
-import { Notifications } from './pages/Notifications/Notifications';
-import ServerConnectionPage from './pages/ServerConnection/ServerConnectionPage';
-import { UserProfilePage } from './pages/User';
-import { DebugDemoPage } from './pages/Debug/DebugDemoPage';
-import { HelpSystemDemo } from './pages/Help/HelpSystemDemo';
-import { ErrorBoundary } from './components/debug';
-=======
 import HeroPage from './pages/HeroPage';
 import DashboardPageLayout from './pages/DashboardPageLayout';
->>>>>>> 4c6eff27
 
 // Create a client
 const queryClient = new QueryClient({
@@ -47,126 +24,6 @@
 
 const App: React.FC = () => {
   return (
-<<<<<<< HEAD
-    <ErrorBoundary componentName="App">
-      <Provider store={store}>
-        <ThemeWrapper>
-          <QueryClientProvider client={queryClient}>
-            <AuthProvider>
-              <ConnectionProvider>
-                <OfflineProvider>
-                  <NotificationProvider>
-                    <Router>
-                      <Routes>
-                        {/* Public routes */}
-                        <Route path="/login" element={<LoginPage />} />
-                        <Route path="/signup" element={<SignupPage />} />
-                        
-                        {/* Protected routes */}
-                        <Route element={<ProtectedRoute />}>
-                          <Route element={<DashboardLayout />}>
-                            <Route path="/" element={<Navigate to="/dashboard" replace />} />
-                            <Route path="/dashboard" element={
-                              <ErrorBoundary componentName="Dashboard">
-                                <Dashboard />
-                              </ErrorBoundary>
-                            } />
-                            <Route path="/server-connection" element={
-                              <ErrorBoundary componentName="ServerConnection">
-                                <ServerConnectionPage />
-                              </ErrorBoundary>
-                            } />
-                            <Route path="/orders" element={
-                              <ErrorBoundary componentName="Orders">
-                                <OrdersPage />
-                              </ErrorBoundary>
-                            } />
-                            <Route path="/customers" element={
-                              <ErrorBoundary componentName="Customers">
-                                <Customers />
-                              </ErrorBoundary>
-                            } />
-                            <Route path="/analytics" element={
-                              <ErrorBoundary componentName="Analytics">
-                                <AnalyticsDashboard />
-                              </ErrorBoundary>
-                            } />
-                            <Route path="/api-settings" element={
-                              <ErrorBoundary componentName="ApiSettings">
-                                <ApiSettings />
-                              </ErrorBoundary>
-                            } />
-                            <Route path="/chat" element={
-                              <ErrorBoundary componentName="ChatAnalysis">
-                                <ChatAnalysis />
-                              </ErrorBoundary>
-                            } />
-                            <Route path="/dashboard-editor" element={
-                              <ErrorBoundary componentName="DashboardEditor">
-                                <DashboardEditor />
-                              </ErrorBoundary>
-                            } />
-                            <Route path="/dashboard-editor/:id" element={
-                              <ErrorBoundary componentName="DashboardEditorWithId">
-                                <DashboardEditor />
-                              </ErrorBoundary>
-                            } />
-                            <Route path="/saved-dashboards" element={
-                              <ErrorBoundary componentName="SavedDashboards">
-                                <SavedDashboards />
-                              </ErrorBoundary>
-                            } />
-                            <Route path="/reports" element={
-                              <ErrorBoundary componentName="Reports">
-                                <Reports />
-                              </ErrorBoundary>
-                            } />
-                            <Route path="/settings" element={
-                              <ErrorBoundary componentName="Settings">
-                                <Settings />
-                              </ErrorBoundary>
-                            } />
-                            <Route path="/profile" element={
-                              <ErrorBoundary componentName="UserProfile">
-                                <UserProfilePage />
-                              </ErrorBoundary>
-                            } />
-                            <Route path="/profile/edit" element={
-                              <ErrorBoundary componentName="ProfileEdit">
-                                <ProfileEdit />
-                              </ErrorBoundary>
-                            } />
-                            <Route path="/notifications" element={
-                              <ErrorBoundary componentName="Notifications">
-                                <Notifications />
-                              </ErrorBoundary>
-                            } />
-                            <Route path="/debug" element={
-                              <ErrorBoundary componentName="DebugDemo">
-                                <DebugDemoPage />
-                              </ErrorBoundary>
-                            } />
-                            <Route path="/help" element={
-                              <ErrorBoundary componentName="HelpSystem">
-                                <HelpSystemDemo />
-                              </ErrorBoundary>
-                            } />
-                          </Route>
-                        </Route>
-                        
-                        {/* Catch all */}
-                        <Route path="*" element={<Navigate to="/" replace />} />
-                      </Routes>
-                    </Router>
-                  </NotificationProvider>
-                </OfflineProvider>
-              </ConnectionProvider>
-            </AuthProvider>
-          </QueryClientProvider>
-        </ThemeWrapper>
-      </Provider>
-    </ErrorBoundary>
-=======
     <Provider store={store}>
       <ThemeWrapper>
         <QueryClientProvider client={queryClient}>
@@ -203,7 +60,6 @@
         </QueryClientProvider>
       </ThemeWrapper>
     </Provider>
->>>>>>> 4c6eff27
   );
 };
 
