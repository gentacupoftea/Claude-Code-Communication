/**
 * レポート設定フォームコンポーネント
 * 
 * レポートの生成設定を行うためのフォームコンポーネント
 */
import React, { useState } from 'react';
import {
  Box,
  Typography,
  Grid,
  Paper,
  TextField,
  FormControl,
  InputLabel,
  Select,
  MenuItem,
  Chip,
  Switch,
  FormControlLabel,
  Button,
  Divider,
  FormHelperText,
  Accordion,
  AccordionSummary,
  AccordionDetails,
  ListItemText,
  Checkbox,
  OutlinedInput,
  Alert,
  InputAdornment,
  Tooltip,
  IconButton,
  Tabs,
  Tab,
  List,
  ListItem,
  ListItemIcon,
  Card,
  CardContent,
  LinearProgress,
} from '@mui/material';
import {
  ExpandMore,
  CalendarToday,
  Schedule,
  PictureAsPdf,
  TableChart,
  Email,
  Save,
  Edit,
  Description,
  CloudUpload,
  CloudDownload,
  Info,
  Delete,
  Add,
  Notifications,
  Settings,
  Language,
  Storage,
  PlayArrow,
  Done,
  Error as ErrorIcon,
} from '@mui/icons-material';
import { ECPlatform } from '../../types';

// レポート出力フォーマット
type ReportFormat = 'pdf' | 'excel' | 'csv' | 'googleSheet' | 'web';

// レポートの詳細度
type DetailLevel = 'summary' | 'standard' | 'detailed' | 'advanced';

// レポートの配信種類
type DeliveryMethod = 'email' | 'download' | 'storage' | 'api';

// レポートスケジュール頻度
type ScheduleFrequency = 'once' | 'daily' | 'weekly' | 'monthly' | 'quarterly';

// レポート言語
type ReportLanguage = 'ja' | 'en' | 'zh' | 'ko';

// レポート設定
interface ReportConfig {
  name: string;
  description?: string;
  format: ReportFormat;
  platforms: ECPlatform[];
  dateRange: {
    start: Date;
    end: Date;
  };
  metrics: string[];
  filters?: Record<string, any>;
  detailLevel: DetailLevel;
  delivery: {
    method: DeliveryMethod[];
    recipients?: string[];
    storage?: string;
  };
  schedule?: {
    enabled: boolean;
    frequency: ScheduleFrequency;
    startDate: Date;
    endDate?: Date;
    time?: string;
    day?: number; // 週次: 0-6 (日-土), 月次: 1-31
    weekday?: number; // 週次: 0-6 (日-土)
    monthday?: number; // 月次: 1-31
  };
  language: ReportLanguage;
  timeZone: string;
  customization?: {
    logo?: boolean;
    colors?: string[];
    headerFooter?: boolean;
    pageNumbers?: boolean;
  };
  notification?: {
    onStart?: boolean;
    onCompletion?: boolean;
    onError?: boolean;
  };
}

// 利用可能なメトリクス
const availableMetrics = [
  { id: 'sales', name: '売上高' },
  { id: 'orders', name: '注文数' },
  { id: 'aov', name: '平均注文額' },
  { id: 'customers', name: '顧客数' },
  { id: 'newCustomers', name: '新規顧客数' },
  { id: 'conversion', name: 'コンバージョン率' },
  { id: 'carts', name: 'カート数' },
  { id: 'abandonedCarts', name: '放棄カート数' },
  { id: 'productViews', name: '商品閲覧数' },
  { id: 'inventory', name: '在庫数' },
  { id: 'outOfStock', name: '在庫切れ商品' },
  { id: 'pageViews', name: 'ページビュー' },
  { id: 'sessions', name: 'セッション数' },
  { id: 'bounceRate', name: '直帰率' },
  { id: 'averageTime', name: '平均滞在時間' },
];

interface ReportConfigurationFormProps {
  initialConfig?: Partial<ReportConfig>;
  onSubmit: (config: ReportConfig) => void;
  onCancel?: () => void;
  isLoading?: boolean;
  error?: string | null;
  showPreview?: boolean;
  className?: string;
}

const ReportConfigurationForm: React.FC<ReportConfigurationFormProps> = ({
  initialConfig,
  onSubmit,
  onCancel,
  isLoading = false,
  error = null,
  showPreview = true,
  className,
}) => {
  // デフォルトの構成
  const defaultConfig: ReportConfig = {
    name: '',
    description: '',
    format: 'pdf',
    platforms: [],
    dateRange: {
      start: new Date(new Date().setDate(new Date().getDate() - 30)),
      end: new Date(),
    },
    metrics: ['sales', 'orders', 'customers'],
    detailLevel: 'standard',
    delivery: {
      method: ['download'],
      recipients: [],
    },
    language: 'ja',
    timeZone: 'Asia/Tokyo',
  };
  
  // 構成状態
  const [config, setConfig] = useState<ReportConfig>({
    ...defaultConfig,
    ...initialConfig,
  });
  
  // スケジュール有効化状態
  const [scheduleEnabled, setScheduleEnabled] = useState(
    initialConfig?.schedule?.enabled || false
  );
  
  // タブ状態
  const [activeTab, setActiveTab] = useState(0);
  
  // バリデーションエラー
  const [validationErrors, setValidationErrors] = useState<Record<string, string>>({});
  
  // 構成の更新
  const updateConfig = (path: string, value: any) => {
    // ネストしたパスをサポート（例: 'delivery.method'）
    const pathParts = path.split('.');
    
    if (pathParts.length === 1) {
      setConfig({ ...config, [path]: value });
      
      // エラーをクリア
      if (validationErrors[path]) {
        const newErrors = { ...validationErrors };
        delete newErrors[path];
        setValidationErrors(newErrors);
      }
    } else {
      const [parent, child] = pathParts;
<<<<<<< HEAD
      const parentConfig = config[parent as keyof ReportConfig];
      if (typeof parentConfig === 'object' && parentConfig !== null) {
        setConfig({
          ...config,
          [parent]: {
            ...parentConfig,
            [child]: value,
          },
        });
      }
=======
      setConfig({
        ...config,
        [parent]: {
          ...(config[parent as keyof ReportConfig] as Record<string, any>),
          [child]: value,
        },
      });
>>>>>>> 4c6eff27
      
      // エラーをクリア
      if (validationErrors[path]) {
        const newErrors = { ...validationErrors };
        delete newErrors[path];
        setValidationErrors(newErrors);
      }
    }
  };
  
  // スケジュール有効化の切り替え
  const handleScheduleToggle = (enabled: boolean) => {
    setScheduleEnabled(enabled);
    
    if (enabled && !config.schedule) {
      // スケジュールが有効になった場合のデフォルト値を設定
      updateConfig('schedule', {
        enabled: true,
        frequency: 'monthly',
        startDate: new Date(),
        time: '09:00',
      });
    } else if (!enabled && config.schedule) {
      // スケジュールが無効になった場合は設定を保持しながら無効にする
      updateConfig('schedule.enabled', false);
    }
  };
  
  // タブ変更ハンドラー
  const handleTabChange = (event: React.SyntheticEvent, newValue: number) => {
    setActiveTab(newValue);
  };
  
  // バリデーション
  const validateForm = (): boolean => {
    const errors: Record<string, string> = {};
    
    // 必須フィールドのチェック
    if (!config.name.trim()) {
      errors['name'] = 'レポート名は必須です';
    }
    
    if (config.platforms.length === 0) {
      errors['platforms'] = '少なくとも1つのプラットフォームを選択してください';
    }
    
    if (config.metrics.length === 0) {
      errors['metrics'] = '少なくとも1つのメトリクスを選択してください';
    }
    
    if (
      config.delivery.method.includes('email') &&
      (!config.delivery.recipients || config.delivery.recipients.length === 0)
    ) {
      errors['delivery.recipients'] = 'メール送信先は必須です';
    }
    
    // 日付のバリデーション
    if (config.dateRange.start > config.dateRange.end) {
      errors['dateRange'] = '開始日は終了日より前である必要があります';
    }
    
    // スケジュールのバリデーション
    if (scheduleEnabled && config.schedule) {
      if (!config.schedule.startDate) {
        errors['schedule.startDate'] = '開始日は必須です';
      }
      
      if (config.schedule.frequency === 'weekly' && config.schedule.weekday === undefined) {
        errors['schedule.weekday'] = '曜日を選択してください';
      }
      
      if (config.schedule.frequency === 'monthly' && config.schedule.monthday === undefined) {
        errors['schedule.monthday'] = '日を選択してください';
      }
    }
    
    setValidationErrors(errors);
    return Object.keys(errors).length === 0;
  };
  
  // フォーム送信ハンドラー
  const handleSubmit = (e: React.FormEvent) => {
    e.preventDefault();
    
    if (validateForm()) {
      onSubmit(config);
    }
  };
  
  // メトリクスの選択肢
  const renderMetricsSelect = () => {
    const ITEM_HEIGHT = 48;
    const ITEM_PADDING_TOP = 8;
    const MenuProps = {
      PaperProps: {
        style: {
          maxHeight: ITEM_HEIGHT * 4.5 + ITEM_PADDING_TOP,
        },
      },
    };
    
    return (
      <FormControl fullWidth error={!!validationErrors['metrics']}>
        <InputLabel>メトリクス</InputLabel>
        <Select
          multiple
          value={config.metrics}
          onChange={(e) => updateConfig('metrics', e.target.value)}
          input={<OutlinedInput label="メトリクス" />}
          renderValue={(selected) => (
            <Box sx={{ display: 'flex', flexWrap: 'wrap', gap: 0.5 }}>
              {selected.map((value) => {
                const metric = availableMetrics.find((m) => m.id === value);
                return <Chip key={value} label={metric?.name || value} size="small" />;
              })}
            </Box>
          )}
          MenuProps={MenuProps}
        >
          {availableMetrics.map((metric) => (
            <MenuItem key={metric.id} value={metric.id}>
              <Checkbox checked={config.metrics.indexOf(metric.id) > -1} />
              <ListItemText primary={metric.name} />
            </MenuItem>
          ))}
        </Select>
        {validationErrors['metrics'] && (
          <FormHelperText error>{validationErrors['metrics']}</FormHelperText>
        )}
      </FormControl>
    );
  };
  
  // デフォルトのタブコンテンツ
  const renderBasicSettings = () => (
    <Grid container spacing={3}>
      <Grid item xs={12}>
        <TextField
          label="レポート名"
          fullWidth
          value={config.name}
          onChange={(e) => updateConfig('name', e.target.value)}
          required
          error={!!validationErrors['name']}
          helperText={validationErrors['name']}
        />
      </Grid>
      
      <Grid item xs={12}>
        <TextField
          label="説明"
          fullWidth
          multiline
          rows={3}
          value={config.description || ''}
          onChange={(e) => updateConfig('description', e.target.value)}
        />
      </Grid>
      
      <Grid item xs={12} sm={6}>
        <FormControl fullWidth error={!!validationErrors['platforms']}>
          <InputLabel>プラットフォーム</InputLabel>
          <Select
            multiple
            value={config.platforms}
            onChange={(e) => updateConfig('platforms', e.target.value)}
            input={<OutlinedInput label="プラットフォーム" />}
            renderValue={(selected) => (
              <Box sx={{ display: 'flex', flexWrap: 'wrap', gap: 0.5 }}>
                {selected.map((value) => (
                  <Chip key={value} label={value} size="small" />
                ))}
              </Box>
            )}
          >
            <MenuItem value="shopify">Shopify</MenuItem>
            <MenuItem value="rakuten">楽天</MenuItem>
            <MenuItem value="amazon">Amazon</MenuItem>
          </Select>
          {validationErrors['platforms'] && (
            <FormHelperText error>{validationErrors['platforms']}</FormHelperText>
          )}
        </FormControl>
      </Grid>
      
      <Grid item xs={12} sm={6}>
        <FormControl fullWidth>
          <InputLabel>出力形式</InputLabel>
          <Select
            value={config.format}
            onChange={(e) => updateConfig('format', e.target.value)}
            label="出力形式"
          >
            <MenuItem value="pdf">PDF</MenuItem>
            <MenuItem value="excel">Excel</MenuItem>
            <MenuItem value="csv">CSV</MenuItem>
            <MenuItem value="googleSheet">Google Sheet</MenuItem>
            <MenuItem value="web">Web (ブラウザ表示)</MenuItem>
          </Select>
        </FormControl>
      </Grid>
      
      <Grid item xs={12} sm={6}>
        <TextField
          label="開始日"
          type="date"
          fullWidth
          value={config.dateRange.start.toISOString().split('T')[0]}
          onChange={(e) => updateConfig('dateRange.start', new Date(e.target.value))}
          InputLabelProps={{ shrink: true }}
          error={!!validationErrors['dateRange']}
        />
      </Grid>
      
      <Grid item xs={12} sm={6}>
        <TextField
          label="終了日"
          type="date"
          fullWidth
          value={config.dateRange.end.toISOString().split('T')[0]}
          onChange={(e) => updateConfig('dateRange.end', new Date(e.target.value))}
          InputLabelProps={{ shrink: true }}
          error={!!validationErrors['dateRange']}
          helperText={validationErrors['dateRange']}
        />
      </Grid>
      
      <Grid item xs={12}>
        {renderMetricsSelect()}
      </Grid>
      
      <Grid item xs={12} sm={6}>
        <FormControl fullWidth>
          <InputLabel>詳細レベル</InputLabel>
          <Select
            value={config.detailLevel}
            onChange={(e) => updateConfig('detailLevel', e.target.value)}
            label="詳細レベル"
          >
            <MenuItem value="summary">サマリー (概要のみ)</MenuItem>
            <MenuItem value="standard">標準 (一般的なデータ)</MenuItem>
            <MenuItem value="detailed">詳細 (すべてのデータ)</MenuItem>
            <MenuItem value="advanced">高度 (詳細分析を含む)</MenuItem>
          </Select>
        </FormControl>
      </Grid>
      
      <Grid item xs={12} sm={6}>
        <FormControl fullWidth>
          <InputLabel>言語</InputLabel>
          <Select
            value={config.language}
            onChange={(e) => updateConfig('language', e.target.value)}
            label="言語"
          >
            <MenuItem value="ja">日本語</MenuItem>
            <MenuItem value="en">英語</MenuItem>
            <MenuItem value="zh">中国語</MenuItem>
            <MenuItem value="ko">韓国語</MenuItem>
          </Select>
        </FormControl>
      </Grid>
    </Grid>
  );
  
  // 配信設定タブのコンテンツ
  const renderDeliverySettings = () => (
    <Grid container spacing={3}>
      <Grid item xs={12}>
        <Typography variant="subtitle1" gutterBottom>
          配信方法
        </Typography>
        
        <Box sx={{ display: 'flex', flexWrap: 'wrap', gap: 1 }}>
          <FormControlLabel
            control={
              <Checkbox
                checked={config.delivery.method.includes('download')}
                onChange={(e) => {
                  const methods = e.target.checked
                    ? [...config.delivery.method, 'download']
                    : config.delivery.method.filter((m) => m !== 'download');
                  updateConfig('delivery.method', methods);
                }}
              />
            }
            label="ダウンロード"
          />
          
          <FormControlLabel
            control={
              <Checkbox
                checked={config.delivery.method.includes('email')}
                onChange={(e) => {
                  const methods = e.target.checked
                    ? [...config.delivery.method, 'email']
                    : config.delivery.method.filter((m) => m !== 'email');
                  updateConfig('delivery.method', methods);
                }}
              />
            }
            label="メール"
          />
          
          <FormControlLabel
            control={
              <Checkbox
                checked={config.delivery.method.includes('storage')}
                onChange={(e) => {
                  const methods = e.target.checked
                    ? [...config.delivery.method, 'storage']
                    : config.delivery.method.filter((m) => m !== 'storage');
                  updateConfig('delivery.method', methods);
                }}
              />
            }
            label="ストレージ"
          />
          
          <FormControlLabel
            control={
              <Checkbox
                checked={config.delivery.method.includes('api')}
                onChange={(e) => {
                  const methods = e.target.checked
                    ? [...config.delivery.method, 'api']
                    : config.delivery.method.filter((m) => m !== 'api');
                  updateConfig('delivery.method', methods);
                }}
              />
            }
            label="API"
          />
        </Box>
      </Grid>
      
      {config.delivery.method.includes('email') && (
        <Grid item xs={12}>
          <TextField
            label="メール送信先"
            fullWidth
            placeholder="例: user@example.com, user2@example.com"
            value={config.delivery.recipients?.join(', ') || ''}
            onChange={(e) =>
              updateConfig(
                'delivery.recipients',
                e.target.value.split(',').map((email) => email.trim())
              )
            }
            error={!!validationErrors['delivery.recipients']}
            helperText={
              validationErrors['delivery.recipients'] ||
              'カンマ区切りで複数のメールアドレスを入力できます'
            }
            InputProps={{
              startAdornment: (
                <InputAdornment position="start">
                  <Email fontSize="small" />
                </InputAdornment>
              ),
            }}
          />
        </Grid>
      )}
      
      {config.delivery.method.includes('storage') && (
        <Grid item xs={12}>
          <FormControl fullWidth>
            <InputLabel>ストレージ先</InputLabel>
            <Select
              value={config.delivery.storage || ''}
              onChange={(e) => updateConfig('delivery.storage', e.target.value)}
              label="ストレージ先"
            >
              <MenuItem value="google_drive">Google Drive</MenuItem>
              <MenuItem value="dropbox">Dropbox</MenuItem>
              <MenuItem value="s3">Amazon S3</MenuItem>
              <MenuItem value="local">ローカルストレージ</MenuItem>
            </Select>
          </FormControl>
        </Grid>
      )}
      
      <Grid item xs={12}>
        <Divider sx={{ my: 2 }} />
        <Typography variant="subtitle1" gutterBottom>
          スケジュール設定
        </Typography>
        
        <FormControlLabel
          control={
            <Switch
              checked={scheduleEnabled}
              onChange={(e) => handleScheduleToggle(e.target.checked)}
            />
          }
          label="定期実行を有効にする"
        />
      </Grid>
      
      {scheduleEnabled && (
        <>
          <Grid item xs={12} sm={6}>
            <FormControl fullWidth>
              <InputLabel>頻度</InputLabel>
              <Select
                value={config.schedule?.frequency || 'monthly'}
                onChange={(e) => updateConfig('schedule.frequency', e.target.value)}
                label="頻度"
              >
                <MenuItem value="once">1回のみ</MenuItem>
                <MenuItem value="daily">毎日</MenuItem>
                <MenuItem value="weekly">毎週</MenuItem>
                <MenuItem value="monthly">毎月</MenuItem>
                <MenuItem value="quarterly">四半期ごと</MenuItem>
              </Select>
            </FormControl>
          </Grid>
          
          <Grid item xs={12} sm={6}>
            <TextField
              label="開始日"
              type="date"
              fullWidth
              value={
                config.schedule?.startDate
                  ? config.schedule.startDate.toISOString().split('T')[0]
                  : new Date().toISOString().split('T')[0]
              }
              onChange={(e) =>
                updateConfig('schedule.startDate', new Date(e.target.value))
              }
              InputLabelProps={{ shrink: true }}
              error={!!validationErrors['schedule.startDate']}
              helperText={validationErrors['schedule.startDate']}
            />
          </Grid>
          
          <Grid item xs={12} sm={6}>
            <TextField
              label="時間"
              type="time"
              fullWidth
              value={config.schedule?.time || '09:00'}
              onChange={(e) => updateConfig('schedule.time', e.target.value)}
              InputLabelProps={{ shrink: true }}
            />
          </Grid>
          
          {config.schedule?.frequency === 'weekly' && (
            <Grid item xs={12} sm={6}>
              <FormControl fullWidth error={!!validationErrors['schedule.weekday']}>
                <InputLabel>曜日</InputLabel>
                <Select
                  value={config.schedule?.weekday === undefined ? '' : config.schedule.weekday}
                  onChange={(e) => updateConfig('schedule.weekday', e.target.value)}
                  label="曜日"
                >
                  <MenuItem value={0}>日曜日</MenuItem>
                  <MenuItem value={1}>月曜日</MenuItem>
                  <MenuItem value={2}>火曜日</MenuItem>
                  <MenuItem value={3}>水曜日</MenuItem>
                  <MenuItem value={4}>木曜日</MenuItem>
                  <MenuItem value={5}>金曜日</MenuItem>
                  <MenuItem value={6}>土曜日</MenuItem>
                </Select>
                {validationErrors['schedule.weekday'] && (
                  <FormHelperText>{validationErrors['schedule.weekday']}</FormHelperText>
                )}
              </FormControl>
            </Grid>
          )}
          
          {config.schedule?.frequency === 'monthly' && (
            <Grid item xs={12} sm={6}>
              <FormControl fullWidth error={!!validationErrors['schedule.monthday']}>
                <InputLabel>日</InputLabel>
                <Select
                  value={config.schedule?.monthday === undefined ? '' : config.schedule.monthday}
                  onChange={(e) => updateConfig('schedule.monthday', e.target.value)}
                  label="日"
                >
                  {Array.from({ length: 31 }, (_, i) => (
                    <MenuItem key={i + 1} value={i + 1}>
                      {i + 1}日
                    </MenuItem>
                  ))}
                  <MenuItem value={0}>月末</MenuItem>
                </Select>
                {validationErrors['schedule.monthday'] && (
                  <FormHelperText>{validationErrors['schedule.monthday']}</FormHelperText>
                )}
              </FormControl>
            </Grid>
          )}
          
          <Grid item xs={12}>
            <TextField
              label="終了日 (オプション)"
              type="date"
              fullWidth
              value={
                config.schedule?.endDate
                  ? config.schedule.endDate.toISOString().split('T')[0]
                  : ''
              }
              onChange={(e) =>
                updateConfig(
                  'schedule.endDate',
                  e.target.value ? new Date(e.target.value) : undefined
                )
              }
              InputLabelProps={{ shrink: true }}
              helperText="空白の場合、終了日なし"
            />
          </Grid>
        </>
      )}
      
      <Grid item xs={12}>
        <Divider sx={{ my: 2 }} />
        <Typography variant="subtitle1" gutterBottom>
          通知設定
        </Typography>
        
        <Grid container spacing={2}>
          <Grid item xs={12} sm={4}>
            <FormControlLabel
              control={
                <Switch
                  checked={config.notification?.onStart || false}
                  onChange={(e) =>
                    updateConfig('notification', {
                      ...config.notification,
                      onStart: e.target.checked,
                    })
                  }
                />
              }
              label="レポート生成開始時"
            />
          </Grid>
          <Grid item xs={12} sm={4}>
            <FormControlLabel
              control={
                <Switch
                  checked={config.notification?.onCompletion || false}
                  onChange={(e) =>
                    updateConfig('notification', {
                      ...config.notification,
                      onCompletion: e.target.checked,
                    })
                  }
                />
              }
              label="レポート生成完了時"
            />
          </Grid>
          <Grid item xs={12} sm={4}>
            <FormControlLabel
              control={
                <Switch
                  checked={config.notification?.onError || false}
                  onChange={(e) =>
                    updateConfig('notification', {
                      ...config.notification,
                      onError: e.target.checked,
                    })
                  }
                />
              }
              label="エラー発生時"
            />
          </Grid>
        </Grid>
      </Grid>
    </Grid>
  );
  
  // カスタマイズタブのコンテンツ
  const renderCustomizationSettings = () => (
    <Grid container spacing={3}>
      <Grid item xs={12}>
        <Typography variant="subtitle1" gutterBottom>
          レポート外観
        </Typography>
        
        <Grid container spacing={2}>
          <Grid item xs={12} sm={6}>
            <FormControlLabel
              control={
                <Switch
                  checked={config.customization?.logo || false}
                  onChange={(e) =>
                    updateConfig('customization', {
                      ...config.customization,
                      logo: e.target.checked,
                    })
                  }
                />
              }
              label="会社ロゴを表示"
            />
          </Grid>
          <Grid item xs={12} sm={6}>
            <FormControlLabel
              control={
                <Switch
                  checked={config.customization?.headerFooter || false}
                  onChange={(e) =>
                    updateConfig('customization', {
                      ...config.customization,
                      headerFooter: e.target.checked,
                    })
                  }
                />
              }
              label="ヘッダー・フッターを表示"
            />
          </Grid>
          <Grid item xs={12} sm={6}>
            <FormControlLabel
              control={
                <Switch
                  checked={config.customization?.pageNumbers || false}
                  onChange={(e) =>
                    updateConfig('customization', {
                      ...config.customization,
                      pageNumbers: e.target.checked,
                    })
                  }
                />
              }
              label="ページ番号を表示"
            />
          </Grid>
        </Grid>
      </Grid>
      
      <Grid item xs={12}>
        <Divider sx={{ my: 2 }} />
        <Typography variant="subtitle1" gutterBottom>
          カスタムフィルター
        </Typography>
        
        <Box sx={{ mb: 2 }}>
          <Button
            variant="outlined"
            startIcon={<Add />}
            size="small"
          >
            フィルターを追加
          </Button>
        </Box>
        
        <Alert severity="info">
          カスタムフィルターを追加して、レポートに表示するデータを絞り込むことができます。
        </Alert>
      </Grid>
      
      <Grid item xs={12}>
        <Divider sx={{ my: 2 }} />
        <Typography variant="subtitle1" gutterBottom>
          カスタムセクション
        </Typography>
        
        <Box sx={{ mb: 2 }}>
          <Button
            variant="outlined"
            startIcon={<Add />}
            size="small"
          >
            セクションを追加
          </Button>
        </Box>
        
        <Alert severity="info">
          カスタムセクションを追加して、レポートの構成をカスタマイズできます。
        </Alert>
      </Grid>
    </Grid>
  );
  
  // レポートプレビュータブのコンテンツ
  const renderPreview = () => (
    <Grid container spacing={3}>
      <Grid item xs={12}>
        <Box
          sx={{
            p: 3,
            border: '1px dashed',
            borderColor: 'divider',
            borderRadius: 1,
            height: 400,
            display: 'flex',
            flexDirection: 'column',
            alignItems: 'center',
            justifyContent: 'center',
          }}
        >
          <Description sx={{ fontSize: 48, color: 'text.secondary', mb: 2 }} />
          <Typography variant="h6" gutterBottom>
            レポートプレビュー
          </Typography>
          <Typography variant="body2" color="text.secondary" align="center">
            レポートの設定を完了すると、ここにプレビューが表示されます。
          </Typography>
          <Button
            variant="outlined"
            sx={{ mt: 2 }}
            startIcon={<PlayArrow />}
          >
            プレビューを生成
          </Button>
        </Box>
      </Grid>
      
      <Grid item xs={12}>
        <Card variant="outlined">
          <CardContent>
            <Typography variant="subtitle1" gutterBottom>
              レポート概要
            </Typography>
            
            <Grid container spacing={2}>
              <Grid item xs={12} sm={6}>
                <Typography variant="body2">
                  <strong>レポート名:</strong> {config.name || '未設定'}
                </Typography>
              </Grid>
              <Grid item xs={12} sm={6}>
                <Typography variant="body2">
                  <strong>フォーマット:</strong> {config.format.toUpperCase()}
                </Typography>
              </Grid>
              <Grid item xs={12} sm={6}>
                <Typography variant="body2">
                  <strong>期間:</strong>{' '}
                  {config.dateRange.start.toLocaleDateString()} 〜{' '}
                  {config.dateRange.end.toLocaleDateString()}
                </Typography>
              </Grid>
              <Grid item xs={12} sm={6}>
                <Typography variant="body2">
                  <strong>プラットフォーム:</strong>{' '}
                  {config.platforms.length > 0
                    ? config.platforms.join(', ')
                    : '未選択'}
                </Typography>
              </Grid>
              <Grid item xs={12}>
                <Typography variant="body2">
                  <strong>メトリクス:</strong>{' '}
                  {config.metrics
                    .map(m => {
                      const metric = availableMetrics.find(am => am.id === m);
                      return metric ? metric.name : m;
                    })
                    .join(', ')}
                </Typography>
              </Grid>
              <Grid item xs={12}>
                <Typography variant="body2">
                  <strong>配信方法:</strong>{' '}
                  {config.delivery.method.join(', ')}
                </Typography>
              </Grid>
              {scheduleEnabled && config.schedule && (
                <Grid item xs={12}>
                  <Typography variant="body2">
                    <strong>スケジュール:</strong>{' '}
                    {config.schedule.frequency === 'once'
                      ? '1回のみ'
                      : config.schedule.frequency === 'daily'
                      ? '毎日'
                      : config.schedule.frequency === 'weekly'
                      ? '毎週'
                      : config.schedule.frequency === 'monthly'
                      ? '毎月'
                      : '四半期ごと'}
                    {config.schedule.time && ` ${config.schedule.time}`}
                  </Typography>
                </Grid>
              )}
            </Grid>
          </CardContent>
        </Card>
      </Grid>
    </Grid>
  );
  
  return (
    <Box className={className}>
      {/* エラーメッセージ */}
      {error && (
        <Alert severity="error" sx={{ mb: 3 }}>
          {error}
        </Alert>
      )}
      
      {/* ローディングインジケーター */}
      {isLoading && <LinearProgress sx={{ mb: 3 }} />}
      
      {/* タブナビゲーション */}
      <Box sx={{ borderBottom: 1, borderColor: 'divider', mb: 3 }}>
        <Tabs value={activeTab} onChange={handleTabChange}>
          <Tab label="基本設定" />
          <Tab label="配信とスケジュール" />
          <Tab label="カスタマイズ" />
          {showPreview && <Tab label="プレビュー" />}
        </Tabs>
      </Box>
      
      <form onSubmit={handleSubmit}>
        {/* タブコンテンツ */}
        <Box sx={{ mb: 3 }}>
          {activeTab === 0 && renderBasicSettings()}
          {activeTab === 1 && renderDeliverySettings()}
          {activeTab === 2 && renderCustomizationSettings()}
          {activeTab === 3 && showPreview && renderPreview()}
        </Box>
        
        {/* アクションボタン */}
        <Box sx={{ display: 'flex', justifyContent: 'flex-end', gap: 2 }}>
          {onCancel && (
            <Button variant="outlined" onClick={onCancel} disabled={isLoading}>
              キャンセル
            </Button>
          )}
          
          <Button
            type="submit"
            variant="contained"
            startIcon={<CloudDownload />}
            disabled={isLoading}
          >
            {scheduleEnabled ? 'スケジュール設定して実行' : 'レポートを生成'}
          </Button>
        </Box>
      </form>
    </Box>
  );
};

export default ReportConfigurationForm;<|MERGE_RESOLUTION|>--- conflicted
+++ resolved
@@ -213,18 +213,6 @@
       }
     } else {
       const [parent, child] = pathParts;
-<<<<<<< HEAD
-      const parentConfig = config[parent as keyof ReportConfig];
-      if (typeof parentConfig === 'object' && parentConfig !== null) {
-        setConfig({
-          ...config,
-          [parent]: {
-            ...parentConfig,
-            [child]: value,
-          },
-        });
-      }
-=======
       setConfig({
         ...config,
         [parent]: {
@@ -232,7 +220,6 @@
           [child]: value,
         },
       });
->>>>>>> 4c6eff27
       
       // エラーをクリア
       if (validationErrors[path]) {
