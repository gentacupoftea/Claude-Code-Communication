import React, { useState } from 'react';
import {
  Box,
  Card,
  CardContent,
  Typography,
  Switch,
  FormControlLabel,
  Button,
  Divider,
  List,
  ListItem,
  ListItemText,
  ListItemSecondaryAction,
  IconButton,
  Chip,
  CircularProgress,
  Dialog,
  DialogTitle,
  DialogContent,
  DialogContentText,
  DialogActions,
  Alert,
  Collapse
} from '@mui/material';
import DeleteIcon from '@mui/icons-material/Delete';
import SyncIcon from '@mui/icons-material/Sync';
import InfoIcon from '@mui/icons-material/Info';
import { useOffline } from '../../contexts/OfflineContext';
import { formatDistanceToNow } from 'date-fns';

export const OfflineSettings: React.FC = () => {
  const {
    isOffline,
    pendingActions,
    pendingActionsCount,
    isSyncing,
    cachedEntities,
    lastSyncTime,
    syncNow,
    clearCache,
    clearPendingActions
  } = useOffline();

  const [enableOfflineMode, setEnableOfflineMode] = useState(true);
  const [clearDialogOpen, setClearDialogOpen] = useState(false);
  const [clearTarget, setClearTarget] = useState<string | null>(null);
  const [syncResult, setSyncResult] = useState<{
    success: number;
    failed: number;
  } | null>(null);

  const handleSyncNow = async () => {
    setSyncResult(null);
    try {
      await syncNow();
<<<<<<< HEAD
      // syncNowが結果を返さない場合は成功とみなす
      setSyncResult({
        success: pendingActionsCount,
=======
      setSyncResult({
        success: 0,
>>>>>>> 4c6eff27
        failed: 0
      });
    } catch (error) {
      console.error('Sync failed:', error);
    }
  };

  const handleClearRequest = (target: string | null) => {
    setClearTarget(target);
    setClearDialogOpen(true);
  };

  const handleClearConfirm = async () => {
    if (clearTarget === 'all') {
      await clearCache();
    } else if (clearTarget === 'actions') {
      await clearPendingActions();
    } else if (clearTarget) {
      await clearCache(clearTarget);
    }
    
    setClearDialogOpen(false);
  };

  // Group pending actions by entity type for better display
  const actionsByType: Record<string, typeof pendingActions> = {};
  pendingActions.forEach(action => {
    if (!actionsByType[action.entityType]) {
      actionsByType[action.entityType] = [];
    }
    actionsByType[action.entityType].push(action);
  });

  return (
    <Card>
      <CardContent>
        <Typography variant="h6" gutterBottom>
          オフラインモード設定
        </Typography>
        
        <Box sx={{ mb: 3 }}>
          <FormControlLabel
            control={
              <Switch
                checked={enableOfflineMode}
                onChange={(e) => setEnableOfflineMode(e.target.checked)}
                color="primary"
              />
            }
            label="オフラインモードを有効にする"
          />
          <Typography variant="body2" color="text.secondary" sx={{ mt: 1 }}>
            オフラインモードを有効にすると、インターネット接続がない場合でもアプリケーションを使用できます。
            変更はローカルに保存され、オンラインに戻った時に同期されます。
          </Typography>
        </Box>
        
        <Divider sx={{ my: 2 }} />
        
        {/* Sync Status */}
        <Box sx={{ mb: 3 }}>
          <Typography variant="subtitle1" gutterBottom>
            同期ステータス
          </Typography>
          
          <Box sx={{ display: 'flex', alignItems: 'center', justifyContent: 'space-between', mb: 2 }}>
            <Box>
              <Typography variant="body2">
                {isOffline ? (
                  <Chip 
                    label="オフライン" 
                    color="error" 
                    size="small" 
                    sx={{ mr: 1 }}
                  />
                ) : (
                  <Chip 
                    label="オンライン" 
                    color="success" 
                    size="small" 
                    sx={{ mr: 1 }}
                  />
                )}
                {pendingActionsCount > 0 && (
                  <Chip 
                    label={`${pendingActionsCount}件のアクション待機中`} 
                    color="warning" 
                    size="small" 
                  />
                )}
              </Typography>
              {lastSyncTime && (
                <Typography variant="caption" display="block" sx={{ mt: 1 }}>
                  最終同期: {formatDistanceToNow(lastSyncTime, { addSuffix: true })}
                </Typography>
              )}
            </Box>
            
            <Button
              variant="outlined"
              startIcon={isSyncing ? <CircularProgress size={20} /> : <SyncIcon />}
              onClick={handleSyncNow}
              disabled={isOffline || isSyncing || pendingActionsCount === 0}
            >
              {isSyncing ? '同期中...' : '今すぐ同期'}
            </Button>
          </Box>
          
          <Collapse in={!!syncResult}>
            <Alert 
              severity={syncResult && syncResult.failed > 0 ? "warning" : "success"}
              sx={{ mb: 2 }}
              onClose={() => setSyncResult(null)}
            >
              {syncResult && (
                <>
                  {syncResult.success} 件の同期成功
                  {syncResult.failed > 0 && `, ${syncResult.failed} 件の同期失敗`}
                </>
              )}
            </Alert>
          </Collapse>
        </Box>
        
        {/* Cached Data */}
        {cachedEntities.length > 0 && (
          <Box sx={{ mb: 3 }}>
            <Box sx={{ display: 'flex', justifyContent: 'space-between', alignItems: 'center', mb: 1 }}>
              <Typography variant="subtitle1">
                キャッシュされたデータ
              </Typography>
              <Button 
                variant="text" 
                color="error" 
                size="small"
                onClick={() => handleClearRequest('all')}
              >
                すべてクリア
              </Button>
            </Box>
            
            <List dense disablePadding>
              {cachedEntities.map((entity) => (
                <ListItem key={entity} disablePadding sx={{ py: 0.5 }}>
                  <ListItemText 
                    primary={entity}
                  />
                  <ListItemSecondaryAction>
                    <IconButton 
                      edge="end" 
                      aria-label="delete" 
                      size="small"
                      onClick={() => handleClearRequest(entity)}
                    >
                      <DeleteIcon fontSize="small" />
                    </IconButton>
                  </ListItemSecondaryAction>
                </ListItem>
              ))}
            </List>
          </Box>
        )}
        
        {/* Pending Actions */}
        {pendingActionsCount > 0 && (
          <Box>
            <Box sx={{ display: 'flex', justifyContent: 'space-between', alignItems: 'center', mb: 1 }}>
              <Typography variant="subtitle1">
                保留中のアクション
              </Typography>
              <Button 
                variant="text" 
                color="error" 
                size="small"
                onClick={() => handleClearRequest('actions')}
              >
                すべてクリア
              </Button>
            </Box>
            
            {Object.entries(actionsByType).map(([type, actions]) => (
              <Box key={type} sx={{ mb: 2 }}>
                <Typography variant="body2" fontWeight="medium">
                  {type} ({actions.length})
                </Typography>
                <List dense disablePadding>
                  {actions.slice(0, 5).map((action) => (
                    <ListItem key={action.id} disablePadding sx={{ py: 0.5 }}>
                      <ListItemText 
                        primary={`${action.action} - ${action.entityId.substring(0, 8)}...`}
                        secondary={formatDistanceToNow(new Date(action.timestamp), { addSuffix: true })}
                        primaryTypographyProps={{ variant: 'body2' }}
                        secondaryTypographyProps={{ variant: 'caption' }}
                      />
                    </ListItem>
                  ))}
                  {actions.length > 5 && (
                    <ListItem disablePadding sx={{ py: 0.5 }}>
                      <ListItemText 
                        primary={`... and ${actions.length - 5} more`}
                        primaryTypographyProps={{ variant: 'body2', color: 'text.secondary' }}
                      />
                    </ListItem>
                  )}
                </List>
              </Box>
            ))}
          </Box>
        )}
      </CardContent>
      
      {/* Confirmation Dialog */}
      <Dialog
        open={clearDialogOpen}
        onClose={() => setClearDialogOpen(false)}
      >
        <DialogTitle>
          確認
        </DialogTitle>
        <DialogContent>
          <DialogContentText>
            {clearTarget === 'all' && 'すべてのキャッシュデータを削除しますか？'}
            {clearTarget === 'actions' && 'すべての保留中のアクションをキャンセルしますか？'}
            {clearTarget && clearTarget !== 'all' && clearTarget !== 'actions' && 
              `「${clearTarget}」のキャッシュデータを削除しますか？`}
            <Box sx={{ mt: 2 }}>
              <Alert severity="warning" sx={{ mb: 2 }}>
                <Typography variant="body2">
                  この操作は元に戻せません。
                  {clearTarget === 'actions' && 
                   ' 保留中のアクションをキャンセルすると、オフライン中に行った変更が同期されなくなります。'}
                </Typography>
              </Alert>
            </Box>
          </DialogContentText>
        </DialogContent>
        <DialogActions>
          <Button onClick={() => setClearDialogOpen(false)} color="primary">
            キャンセル
          </Button>
          <Button onClick={handleClearConfirm} color="error">
            削除
          </Button>
        </DialogActions>
      </Dialog>
    </Card>
  );
};

export default OfflineSettings;<|MERGE_RESOLUTION|>--- conflicted
+++ resolved
@@ -54,14 +54,8 @@
     setSyncResult(null);
     try {
       await syncNow();
-<<<<<<< HEAD
-      // syncNowが結果を返さない場合は成功とみなす
-      setSyncResult({
-        success: pendingActionsCount,
-=======
       setSyncResult({
         success: 0,
->>>>>>> 4c6eff27
         failed: 0
       });
     } catch (error) {
