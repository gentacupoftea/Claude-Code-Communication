--- conflicted
+++ resolved
@@ -116,18 +116,6 @@
         [key]: value
       });
     } else {
-<<<<<<< HEAD
-      const sectionSettings = localAdvancedSettings[section];
-      if (typeof sectionSettings === 'object' && sectionSettings !== null) {
-        setLocalAdvancedSettings({
-          ...localAdvancedSettings,
-          [section]: {
-            ...sectionSettings,
-            [key]: value
-          }
-        });
-      }
-=======
       setLocalAdvancedSettings({
         ...localAdvancedSettings,
         [section]: {
@@ -135,7 +123,6 @@
           [key]: value
         }
       });
->>>>>>> 4c6eff27
     }
   };
   
