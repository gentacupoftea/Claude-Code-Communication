--- conflicted
+++ resolved
@@ -1,7 +1,4 @@
-# Multi-stage build for Shopify MCP Server
-
-# Backend build stage
-FROM python:3.9-slim as backend-builder
+FROM python:3.12-slim
 
 # Set environment variables
 ENV PYTHONUNBUFFERED=1
@@ -11,50 +8,6 @@
 WORKDIR /app
 
 # Install system dependencies
-<<<<<<< HEAD
-RUN apt-get update && apt-get install -y \
-    gcc \
-    g++ \
-    libpq-dev \
-    && rm -rf /var/lib/apt/lists/*
-
-# Copy requirements and install Python dependencies
-COPY requirements.txt .
-RUN pip install --no-cache-dir --upgrade pip && \
-    pip install --no-cache-dir -r requirements.txt
-
-# Frontend build stage
-FROM node:16-alpine as frontend-builder
-
-WORKDIR /app/frontend
-
-# Copy package files
-COPY frontend/package*.json ./
-
-# Install dependencies
-RUN npm ci --legacy-peer-deps
-
-# Copy frontend source
-COPY frontend/ .
-
-# Build frontend
-RUN npm run build
-
-# Final stage
-FROM python:3.9-slim
-
-WORKDIR /app
-
-# Install runtime dependencies
-RUN apt-get update && apt-get install -y \
-    libpq5 \
-    curl \
-    && rm -rf /var/lib/apt/lists/*
-
-# Copy Python dependencies from builder
-COPY --from=backend-builder /usr/local/lib/python3.9/site-packages /usr/local/lib/python3.9/site-packages
-COPY --from=backend-builder /usr/local/bin /usr/local/bin
-=======
 RUN apt-get update && \
     apt-get install -y --no-install-recommends \
     gcc \
@@ -68,31 +21,10 @@
 COPY requirements.txt ./
 RUN pip install --no-cache-dir --upgrade pip && \
     pip install --no-cache-dir -r requirements.txt
->>>>>>> 4c6eff27
 
 # Copy application code
 COPY . .
 
-<<<<<<< HEAD
-# Copy built frontend
-COPY --from=frontend-builder /app/frontend/build ./frontend/build
-
-# Create non-root user
-RUN useradd -m -u 1000 appuser && \
-    chown -R appuser:appuser /app
-
-USER appuser
-
-# Expose port
-EXPOSE 8000
-
-# Health check
-HEALTHCHECK --interval=30s --timeout=3s --start-period=40s --retries=3 \
-    CMD curl -f http://localhost:8000/health || exit 1
-
-# Run the application
-CMD ["uvicorn", "src.main:app", "--host", "0.0.0.0", "--port", "8000"]
-=======
 # Create non-root user for security
 RUN groupadd -r appuser && useradd --no-log-init -r -g appuser appuser
 RUN chown -R appuser:appuser /app
@@ -106,5 +38,4 @@
     CMD curl -f http://localhost:$PORT/health || exit 1
 
 # Run the application
-CMD ["python", "simple_fastapi_server.py"]
->>>>>>> 4c6eff27
+CMD ["python", "simple_fastapi_server.py"]