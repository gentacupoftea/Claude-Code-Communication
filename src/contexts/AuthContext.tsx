--- conflicted
+++ resolved
@@ -1,13 +1,8 @@
 'use client';
 
 import React, { createContext, useContext, useState, useEffect } from 'react';
-<<<<<<< HEAD
-import { useRouter } from 'next/navigation';
-import { authManager } from '@/src/lib/auth';
-=======
 import { useRouter, usePathname } from 'next/navigation';
 import { authService, User } from '@/src/services/auth.service';
->>>>>>> 8c176010
 
 interface AuthContextType {
   isAuthenticated: boolean;
@@ -34,55 +29,14 @@
   const router = useRouter();
 
   useEffect(() => {
-<<<<<<< HEAD
-    console.log('[AuthContext] Setting up AuthManager integration');
-    
-    // AuthManagerからの状態変更を監視
-    const handleAuthChange = (authenticated: boolean) => {
-      console.log('[AuthContext] Auth state changed:', authenticated);
-      setIsAuthenticated(authenticated);
-    };
-
-    // リスナーを追加
-    authManager.addListener(handleAuthChange);
-=======
     initializeAuth();
   }, []);
->>>>>>> 8c176010
 
   const initializeAuth = async () => {
     try {
       setIsLoading(true);
       authService.initializeAuth();
       
-<<<<<<< HEAD
-      // 初期状態を設定
-      setIsAuthenticated(authManager.getAuthState());
-      setIsInitialized(authManager.getInitializationState());
-      setIsLoading(false);
-      
-      console.log('[AuthContext] Initialization complete, auth state:', authManager.getAuthState());
-    };
-
-    initializeAuth();
-
-    // クリーンアップ
-    return () => {
-      console.log('[AuthContext] Cleaning up AuthManager listener');
-      authManager.removeListener(handleAuthChange);
-    };
-  }, []);
-
-  const login = async (email: string, password: string): Promise<boolean> => {
-    console.log('[AuthContext] Login attempt');
-    return await authManager.login(email, password);
-  };
-
-  const logout = () => {
-    console.log('[AuthContext] Logout initiated');
-    authManager.logout();
-    router.push('/login');
-=======
       const token = authService.getStoredToken();
       if (token) {
         // トークンがある場合はプロフィールを取得
@@ -137,7 +91,6 @@
     } finally {
       setIsLoading(false);
     }
->>>>>>> 8c176010
   };
 
   return (
