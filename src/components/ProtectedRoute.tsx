--- conflicted
+++ resolved
@@ -13,30 +13,6 @@
   const router = useRouter();
 
   useEffect(() => {
-<<<<<<< HEAD
-    console.log('[ProtectedRoute] Auth state check:', { 
-      isAuthenticated, 
-      isLoading, 
-      isInitialized,
-      hasValidToken: authManager.hasValidToken()
-    });
-    
-    if (isInitialized && !isLoading) {
-      const hasToken = authManager.hasValidToken();
-      
-      if (!isAuthenticated && !hasToken) {
-        console.log('[ProtectedRoute] No authentication, redirecting to login');
-        router.push('/login');
-        return;
-      }
-      
-      console.log('[ProtectedRoute] Authentication check passed');
-    }
-  }, [isAuthenticated, isLoading, isInitialized, router]);
-
-  // 初期化中またはロード中の場合はローディング画面を表示
-  if (!isInitialized || isLoading) {
-=======
     // ローディング完了後に認証チェック
     if (!isLoading && !isAuthenticated) {
       console.log('[ProtectedRoute] No authentication, redirecting to login');
@@ -46,10 +22,12 @@
 
   // ローディング中の場合はローディング画面を表示
   if (isLoading) {
->>>>>>> 8c176010
     return (
       <div className="min-h-screen bg-gray-900 flex items-center justify-center">
-        <div className="text-white">ログイン確認中...</div>
+        <div className="flex flex-col items-center space-y-4">
+          <div className="w-12 h-12 border-4 border-[#1ABC9C] border-t-transparent rounded-full animate-spin"></div>
+          <div className="text-white">ログイン確認中...</div>
+        </div>
       </div>
     );
   }
@@ -59,15 +37,6 @@
     return <>{children}</>;
   }
 
-<<<<<<< HEAD
-  // 認証もトークンもない場合はリダイレクト待ち
-  return (
-    <div className="min-h-screen bg-gray-900 flex items-center justify-center">
-      <div className="text-white">認証が必要です...</div>
-    </div>
-  );
-=======
   // 未認証の場合はnullを返す（リダイレクト処理は上で実行済み）
   return null;
->>>>>>> 8c176010
 };