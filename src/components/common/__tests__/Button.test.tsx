<<<<<<< HEAD
import React from 'react';
import { render, screen, fireEvent } from '@testing-library/react';
import '@testing-library/jest-dom';
import { Button } from '../Button';
import { ChevronRight } from 'lucide-react';

describe('Button Component', () => {
  test('renders with default props', () => {
=======
import { describe, it, expect, vi } from 'vitest';
import { render, screen } from '@testing-library/react';
import userEvent from '@testing-library/user-event';
import { Button } from '../Button';
import { ChevronRight, Plus } from 'lucide-react';

describe('Button', () => {
  it('renders with children text', () => {
>>>>>>> a3ac6cf4
    render(<Button>Click me</Button>);
    expect(screen.getByRole('button', { name: 'Click me' })).toBeInTheDocument();
  });

  it('applies primary variant styles by default', () => {
    render(<Button>Primary Button</Button>);
    const button = screen.getByRole('button');
    expect(button).toHaveClass('bg-[#1ABC9C]', 'text-white');
  });

  it('applies secondary variant styles', () => {
    render(<Button variant="secondary">Secondary Button</Button>);
    const button = screen.getByRole('button');
    expect(button).toHaveClass('bg-[#3498DB]', 'text-white');
  });

  it('applies outline variant styles', () => {
    render(<Button variant="outline">Outline Button</Button>);
    const button = screen.getByRole('button');
    expect(button).toHaveClass('border', 'border-[#1ABC9C]', 'text-[#1ABC9C]', 'bg-transparent');
  });

  it('applies ghost variant styles', () => {
    render(<Button variant="ghost">Ghost Button</Button>);
    const button = screen.getByRole('button');
    expect(button).toHaveClass('text-gray-300', 'bg-transparent');
  });

  it('applies small size styles', () => {
    render(<Button size="sm">Small Button</Button>);
    const button = screen.getByRole('button');
    expect(button).toHaveClass('px-3', 'sm:px-4', 'py-2', 'text-xs', 'sm:text-sm');
  });

  it('applies medium size styles by default', () => {
    render(<Button>Medium Button</Button>);
    const button = screen.getByRole('button');
    expect(button).toHaveClass('px-4', 'sm:px-6', 'py-2', 'sm:py-3', 'text-sm', 'sm:text-base');
  });

  it('applies large size styles', () => {
    render(<Button size="lg">Large Button</Button>);
    const button = screen.getByRole('button');
    expect(button).toHaveClass('px-6', 'sm:px-8', 'py-3', 'sm:py-4', 'text-base', 'sm:text-lg');
  });

  it('applies full width when specified', () => {
    render(<Button fullWidth>Full Width Button</Button>);
    const button = screen.getByRole('button');
    expect(button).toHaveClass('w-full');
  });

  it('shows loading state with spinner', () => {
    render(<Button loading>Loading Button</Button>);
    const button = screen.getByRole('button');
    expect(button).toBeDisabled();
    expect(button.querySelector('[data-lucide="loader-2"]')).toBeInTheDocument();
  });

  it('is disabled when loading', () => {
    render(<Button loading>Loading Button</Button>);
    const button = screen.getByRole('button');
    expect(button).toBeDisabled();
    expect(button).toHaveClass('disabled:opacity-50', 'disabled:cursor-not-allowed');
  });

  it('is disabled when disabled prop is true', () => {
    render(<Button disabled>Disabled Button</Button>);
    const button = screen.getByRole('button');
    expect(button).toBeDisabled();
  });

  it('renders left icon', () => {
    render(
      <Button leftIcon={<Plus data-testid="plus-icon" />}>
        Button with left icon
      </Button>
    );
    
    expect(screen.getByTestId('plus-icon')).toBeInTheDocument();
    const button = screen.getByRole('button');
    const icon = screen.getByTestId('plus-icon');
    expect(button).toContainElement(icon);
  });

  it('renders right icon', () => {
    render(
      <Button rightIcon={<ChevronRight data-testid="chevron-icon" />}>
        Button with right icon
      </Button>
    );
    
    expect(screen.getByTestId('chevron-icon')).toBeInTheDocument();
    const button = screen.getByRole('button');
    const icon = screen.getByTestId('chevron-icon');
    expect(button).toContainElement(icon);
  });

  it('hides icons when loading', () => {
    render(
      <Button 
        loading 
        leftIcon={<Plus data-testid="left-icon" />}
        rightIcon={<ChevronRight data-testid="right-icon" />}
      >
        Loading Button
      </Button>
    );
    
    expect(screen.queryByTestId('left-icon')).not.toBeInTheDocument();
    expect(screen.queryByTestId('right-icon')).not.toBeInTheDocument();
    expect(screen.getByRole('button').querySelector('[data-lucide="loader-2"]')).toBeInTheDocument();
  });

  it('handles click events', async () => {
    const handleClick = vi.fn();
    const user = userEvent.setup();
    
    render(<Button onClick={handleClick}>Clickable Button</Button>);
    
    await user.click(screen.getByRole('button'));
    expect(handleClick).toHaveBeenCalledTimes(1);
  });

  it('does not handle click when disabled', async () => {
    const handleClick = vi.fn();
    const user = userEvent.setup();
    
    render(<Button onClick={handleClick} disabled>Disabled Button</Button>);
    
    await user.click(screen.getByRole('button'));
    expect(handleClick).not.toHaveBeenCalled();
  });

  it('does not handle click when loading', async () => {
    const handleClick = vi.fn();
    const user = userEvent.setup();
    
    render(<Button onClick={handleClick} loading>Loading Button</Button>);
    
    await user.click(screen.getByRole('button'));
    expect(handleClick).not.toHaveBeenCalled();
  });

  it('applies custom className', () => {
    render(<Button className="custom-class">Custom Button</Button>);
    const button = screen.getByRole('button');
    expect(button).toHaveClass('custom-class');
  });

  it('forwards HTML button attributes', () => {
    render(
      <Button 
        type="submit" 
        form="test-form" 
        aria-label="Submit form"
        data-testid="submit-button"
      >
        Submit
      </Button>
    );
    
    const button = screen.getByRole('button');
    expect(button).toHaveAttribute('type', 'submit');
    expect(button).toHaveAttribute('form', 'test-form');
    expect(button).toHaveAttribute('aria-label', 'Submit form');
    expect(button).toHaveAttribute('data-testid', 'submit-button');
  });

  it('has proper accessibility attributes', () => {
    render(<Button>Accessible Button</Button>);
    const button = screen.getByRole('button');
    
    // Check for focus management classes
    expect(button).toHaveClass('focus:outline-none', 'focus:ring-2', 'focus:ring-offset-2');
  });

  it('maintains focus ring for different variants', () => {
    const { rerender } = render(<Button variant="primary">Primary</Button>);
    expect(screen.getByRole('button')).toHaveClass('focus:ring-[#1ABC9C]');

    rerender(<Button variant="secondary">Secondary</Button>);
    expect(screen.getByRole('button')).toHaveClass('focus:ring-[#3498DB]');

    rerender(<Button variant="outline">Outline</Button>);
    expect(screen.getByRole('button')).toHaveClass('focus:ring-[#1ABC9C]');

    rerender(<Button variant="ghost">Ghost</Button>);
    expect(screen.getByRole('button')).toHaveClass('focus:ring-gray-400');
  });
});<|MERGE_RESOLUTION|>--- conflicted
+++ resolved
@@ -1,22 +1,11 @@
-<<<<<<< HEAD
 import React from 'react';
 import { render, screen, fireEvent } from '@testing-library/react';
 import '@testing-library/jest-dom';
-import { Button } from '../Button';
-import { ChevronRight } from 'lucide-react';
-
-describe('Button Component', () => {
-  test('renders with default props', () => {
-=======
-import { describe, it, expect, vi } from 'vitest';
-import { render, screen } from '@testing-library/react';
-import userEvent from '@testing-library/user-event';
 import { Button } from '../Button';
 import { ChevronRight, Plus } from 'lucide-react';
 
 describe('Button', () => {
   it('renders with children text', () => {
->>>>>>> a3ac6cf4
     render(<Button>Click me</Button>);
     expect(screen.getByRole('button', { name: 'Click me' })).toBeInTheDocument();
   });
