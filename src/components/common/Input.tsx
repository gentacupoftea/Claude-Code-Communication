import React, { forwardRef } from 'react';

interface InputProps extends React.InputHTMLAttributes<HTMLInputElement> {
  label?: string;
  error?: string;
  leftIcon?: React.ReactNode;
  rightIcon?: React.ReactNode;
  fullWidth?: boolean;
}

export const Input = forwardRef<HTMLInputElement, InputProps>(({
  label,
  error,
  leftIcon,
  rightIcon,
  fullWidth = false,
  className = '',
  id,
  ...props
}, ref) => {
  const inputId = id || `input-${Math.random().toString(36).substr(2, 9)}`;
<<<<<<< HEAD

  const baseClasses = `
    w-full bg-white/10 border rounded-lg transition-all duration-200
    focus:outline-none focus:ring-4 focus:ring-[#1ABC9C]/20
    text-white placeholder-gray-400
    ${error ? 'border-red-400 focus:border-red-300' : 'border-white/20 focus:border-[#1ABC9C]'}
    ${leftIcon ? 'pl-10' : 'px-3 sm:px-4'}
    ${rightIcon ? 'pr-10' : 'px-3 sm:px-4'}
    py-2 sm:py-3
  `;
=======
  const errorId = error ? `${inputId}-error` : undefined;
>>>>>>> a3ac6cf4

  return (
    <div className={`${fullWidth ? 'w-full' : ''}`}>
      {label && (
        <label 
          htmlFor={inputId}
          className="block text-sm font-medium mb-2 text-white"
        >
          {label}
        </label>
      )}
      
      <div className="relative">
        {leftIcon && (
          <div className="absolute left-3 top-1/2 transform -translate-y-1/2 text-gray-400">
            {leftIcon}
          </div>
        )}
        
        <input
          ref={ref}
          id={inputId}
<<<<<<< HEAD
          className={`${baseClasses} ${className}`}
=======
          className={`
            w-full bg-white/10 border border-white/20 rounded-lg
            focus:outline-none focus:border-[#1ABC9C] focus:ring-2 focus:ring-[#1ABC9C] focus:ring-offset-2 focus:ring-offset-gray-900
            transition-colors text-white placeholder-gray-400
            ${leftIcon ? 'pl-10' : 'pl-4'} 
            ${rightIcon ? 'pr-10' : 'pr-4'}
            py-3 text-sm sm:text-base
            ${error ? 'border-red-500 focus:border-red-500 focus:ring-red-500' : ''}
            ${className}
          `}
>>>>>>> a3ac6cf4
          aria-invalid={error ? 'true' : 'false'}
          aria-describedby={errorId}
          {...props}
        />
        
        {rightIcon && (
          <div className="absolute right-3 top-1/2 transform -translate-y-1/2 text-gray-400">
            {rightIcon}
          </div>
        )}
      </div>
      
      {error && (
        <p 
          id={errorId}
          className="mt-1 text-sm text-red-400"
          role="alert"
          aria-live="polite"
        >
          {error}
        </p>
      )}
    </div>
  );
<<<<<<< HEAD
});
=======
});

Input.displayName = 'Input';
>>>>>>> a3ac6cf4
<|MERGE_RESOLUTION|>--- conflicted
+++ resolved
@@ -19,20 +19,7 @@
   ...props
 }, ref) => {
   const inputId = id || `input-${Math.random().toString(36).substr(2, 9)}`;
-<<<<<<< HEAD
-
-  const baseClasses = `
-    w-full bg-white/10 border rounded-lg transition-all duration-200
-    focus:outline-none focus:ring-4 focus:ring-[#1ABC9C]/20
-    text-white placeholder-gray-400
-    ${error ? 'border-red-400 focus:border-red-300' : 'border-white/20 focus:border-[#1ABC9C]'}
-    ${leftIcon ? 'pl-10' : 'px-3 sm:px-4'}
-    ${rightIcon ? 'pr-10' : 'px-3 sm:px-4'}
-    py-2 sm:py-3
-  `;
-=======
   const errorId = error ? `${inputId}-error` : undefined;
->>>>>>> a3ac6cf4
 
   return (
     <div className={`${fullWidth ? 'w-full' : ''}`}>
@@ -55,9 +42,6 @@
         <input
           ref={ref}
           id={inputId}
-<<<<<<< HEAD
-          className={`${baseClasses} ${className}`}
-=======
           className={`
             w-full bg-white/10 border border-white/20 rounded-lg
             focus:outline-none focus:border-[#1ABC9C] focus:ring-2 focus:ring-[#1ABC9C] focus:ring-offset-2 focus:ring-offset-gray-900
@@ -68,7 +52,6 @@
             ${error ? 'border-red-500 focus:border-red-500 focus:ring-red-500' : ''}
             ${className}
           `}
->>>>>>> a3ac6cf4
           aria-invalid={error ? 'true' : 'false'}
           aria-describedby={errorId}
           {...props}
@@ -93,10 +76,6 @@
       )}
     </div>
   );
-<<<<<<< HEAD
-});
-=======
 });
 
-Input.displayName = 'Input';
->>>>>>> a3ac6cf4
+Input.displayName = 'Input';